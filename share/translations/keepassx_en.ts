<?xml version="1.0" encoding="utf-8"?>
<!DOCTYPE TS>
<TS version="2.1" language="en">
<context>
    <name>AboutDialog</name>
    <message>
        <source>About KeePassXC</source>
        <translation>About KeePassXC</translation>
    </message>
    <message>
        <source>About</source>
        <translation>About</translation>
    </message>
    <message>
        <source>Report bugs at: &lt;a href=&quot;https://github.com/keepassxreboot/keepassxc/issues&quot; style=&quot;text-decoration: underline;&quot;&gt;https://github.com&lt;/a&gt;</source>
        <translation>Report bugs at: &lt;a href=&quot;https://github.com/keepassxreboot/keepassxc/issues&quot; style=&quot;text-decoration: underline;&quot;&gt;https://github.com&lt;/a&gt;</translation>
    </message>
    <message>
        <source>KeePassXC is distributed under the terms of the GNU General Public License (GPL) version 2 or (at your option) version 3.</source>
        <translation>KeePassXC is distributed under the terms of the GNU General Public License (GPL) version 2 or (at your option) version 3.</translation>
    </message>
    <message>
        <source>Contributors</source>
        <translation>Contributors</translation>
    </message>
    <message>
        <source>&lt;a href=&quot;https://github.com/keepassxreboot/keepassxc/graphs/contributors&quot;&gt;See Contributions on GitHub&lt;/a&gt;</source>
        <translation>&lt;a href=&quot;https://github.com/keepassxreboot/keepassxc/graphs/contributors&quot;&gt;See Contributions on GitHub&lt;/a&gt;</translation>
    </message>
    <message>
        <source>Debug Info</source>
        <translation>Debug Info</translation>
    </message>
    <message>
        <source>Include the following information whenever you report a bug:</source>
        <translation>Include the following information whenever you report a bug:</translation>
    </message>
    <message>
        <source>Copy to clipboard</source>
        <translation>Copy to clipboard</translation>
    </message>
    <message>
        <source>Project Maintainers:</source>
        <translation>Project Maintainers:</translation>
    </message>
    <message>
        <source>Special thanks from the KeePassXC team go to debfx for creating the original KeePassX.</source>
        <translation>Special thanks from the KeePassXC team go to debfx for creating the original KeePassX.</translation>
    </message>
</context>
<context>
    <name>AgentSettingsWidget</name>
    <message>
        <source>Enable SSH Agent (requires restart)</source>
        <translation>Enable SSH Agent (requires restart)</translation>
    </message>
    <message>
        <source>Use OpenSSH for Windows instead of Pageant</source>
        <translation>Use OpenSSH for Windows instead of Pageant</translation>
    </message>
</context>
<context>
    <name>ApplicationSettingsWidget</name>
    <message>
        <source>Application Settings</source>
        <translation>Application Settings</translation>
    </message>
    <message>
        <source>General</source>
        <translation>General</translation>
    </message>
    <message>
        <source>Security</source>
        <translation>Security</translation>
    </message>
    <message>
        <source>Access error for config file %1</source>
        <translation>Access error for config file %1</translation>
    </message>
    <message>
        <source>Icon only</source>
        <translation>Icon only</translation>
    </message>
    <message>
        <source>Text only</source>
        <translation>Text only</translation>
    </message>
    <message>
        <source>Text beside icon</source>
        <translation>Text beside icon</translation>
    </message>
    <message>
        <source>Text under icon</source>
        <translation>Text under icon</translation>
    </message>
    <message>
        <source>Follow style</source>
        <translation>Follow style</translation>
    </message>
</context>
<context>
    <name>ApplicationSettingsWidgetGeneral</name>
    <message>
        <source>Basic Settings</source>
        <translation>Basic Settings</translation>
    </message>
    <message>
        <source>Startup</source>
        <translation>Startup</translation>
    </message>
    <message>
        <source>Start only a single instance of KeePassXC</source>
        <translation>Start only a single instance of KeePassXC</translation>
    </message>
    <message>
        <source>Remember last databases</source>
        <translation>Remember last databases</translation>
    </message>
    <message>
        <source>Remember last key files and security dongles</source>
        <translation>Remember last key files and security dongles</translation>
    </message>
    <message>
        <source>Load previous databases on startup</source>
        <translation>Load previous databases on startup</translation>
    </message>
    <message>
        <source>Minimize window at application startup</source>
        <translation>Minimize window at application startup</translation>
    </message>
    <message>
        <source>File Management</source>
        <translation>File Management</translation>
    </message>
    <message>
        <source>Safely save database files (may be incompatible with Dropbox, etc)</source>
        <translation>Safely save database files (may be incompatible with Dropbox, etc)</translation>
    </message>
    <message>
        <source>Backup database file before saving</source>
        <translation>Backup database file before saving</translation>
    </message>
    <message>
        <source>Automatically save after every change</source>
        <translation>Automatically save after every change</translation>
    </message>
    <message>
        <source>Automatically save on exit</source>
        <translation>Automatically save on exit</translation>
    </message>
    <message>
        <source>Don&apos;t mark database as modified for non-data changes (e.g., expanding groups)</source>
        <translation>Don&apos;t mark database as modified for non-data changes (e.g., expanding groups)</translation>
    </message>
    <message>
        <source>Automatically reload the database when modified externally</source>
        <translation>Automatically reload the database when modified externally</translation>
    </message>
    <message>
        <source>Entry Management</source>
        <translation>Entry Management</translation>
    </message>
    <message>
        <source>Use group icon on entry creation</source>
        <translation>Use group icon on entry creation</translation>
    </message>
    <message>
        <source>Minimize when copying to clipboard</source>
        <translation>Minimize when copying to clipboard</translation>
    </message>
    <message>
        <source>Hide the entry preview panel</source>
        <translation>Hide the entry preview panel</translation>
    </message>
    <message>
        <source>General</source>
        <translation>General</translation>
    </message>
    <message>
        <source>Hide toolbar (icons)</source>
        <translation>Hide toolbar (icons)</translation>
    </message>
    <message>
        <source>Minimize instead of app exit</source>
        <translation>Minimize instead of app exit</translation>
    </message>
    <message>
        <source>Show a system tray icon</source>
        <translation>Show a system tray icon</translation>
    </message>
    <message>
        <source>Dark system tray icon</source>
        <translation>Dark system tray icon</translation>
    </message>
    <message>
        <source>Hide window to system tray when minimized</source>
        <translation>Hide window to system tray when minimized</translation>
    </message>
    <message>
        <source>Language</source>
        <translation>Language</translation>
    </message>
    <message>
        <source>Auto-Type</source>
        <translation>Auto-Type</translation>
    </message>
    <message>
        <source>Use entry title to match windows for global Auto-Type</source>
        <translation>Use entry title to match windows for global Auto-Type</translation>
    </message>
    <message>
        <source>Use entry URL to match windows for global Auto-Type</source>
        <translation>Use entry URL to match windows for global Auto-Type</translation>
    </message>
    <message>
        <source>Always ask before performing Auto-Type</source>
        <translation>Always ask before performing Auto-Type</translation>
    </message>
    <message>
        <source>Global Auto-Type shortcut</source>
        <translation>Global Auto-Type shortcut</translation>
    </message>
    <message>
        <source>Auto-Type typing delay</source>
        <translation>Auto-Type typing delay</translation>
    </message>
    <message>
        <source> ms</source>
        <comment>Milliseconds</comment>
        <translation> ms</translation>
    </message>
    <message>
        <source>Auto-Type start delay</source>
        <translation>Auto-Type start delay</translation>
    </message>
    <message>
        <source>Check for updates at application startup</source>
        <translation>Check for updates at application startup</translation>
    </message>
    <message>
        <source>Include pre-releases when checking for updates</source>
        <translation>Include pre-releases when checking for updates</translation>
    </message>
    <message>
        <source>Movable toolbar</source>
        <translation>Movable toolbar</translation>
    </message>
    <message>
        <source>Button style</source>
        <translation>Button style</translation>
    </message>
</context>
<context>
    <name>ApplicationSettingsWidgetSecurity</name>
    <message>
        <source>Timeouts</source>
        <translation>Timeouts</translation>
    </message>
    <message>
        <source>Clear clipboard after</source>
        <translation>Clear clipboard after</translation>
    </message>
    <message>
        <source> sec</source>
        <comment>Seconds</comment>
        <translation> sec</translation>
    </message>
    <message>
        <source>Lock databases after inactivity of</source>
        <translation>Lock databases after inactivity of</translation>
    </message>
    <message>
        <source> min</source>
        <translation> min</translation>
    </message>
    <message>
        <source>Forget TouchID after inactivity of</source>
        <translation>Forget TouchID after inactivity of</translation>
    </message>
    <message>
        <source>Convenience</source>
        <translation>Convenience</translation>
    </message>
    <message>
        <source>Lock databases when session is locked or lid is closed</source>
        <translation>Lock databases when session is locked or lid is closed</translation>
    </message>
    <message>
        <source>Forget TouchID when session is locked or lid is closed</source>
        <translation>Forget TouchID when session is locked or lid is closed</translation>
    </message>
    <message>
        <source>Lock databases after minimizing the window</source>
        <translation>Lock databases after minimizing the window</translation>
    </message>
    <message>
        <source>Re-lock previously locked database after performing Auto-Type</source>
        <translation>Re-lock previously locked database after performing Auto-Type</translation>
    </message>
    <message>
        <source>Don&apos;t require password repeat when it is visible</source>
        <translation>Don&apos;t require password repeat when it is visible</translation>
    </message>
    <message>
        <source>Don&apos;t hide passwords when editing them</source>
        <translation>Don&apos;t hide passwords when editing them</translation>
    </message>
    <message>
        <source>Don&apos;t use placeholder for empty password fields</source>
        <translation>Don&apos;t use placeholder for empty password fields</translation>
    </message>
    <message>
        <source>Hide passwords in the entry preview panel</source>
        <translation>Hide passwords in the entry preview panel</translation>
    </message>
    <message>
        <source>Hide entry notes by default</source>
        <translation>Hide entry notes by default</translation>
    </message>
    <message>
        <source>Privacy</source>
        <translation>Privacy</translation>
    </message>
    <message>
        <source>Use DuckDuckGo as fallback for downloading website icons</source>
        <translation>Use DuckDuckGo as fallback for downloading website icons</translation>
    </message>
</context>
<context>
    <name>AutoType</name>
    <message>
        <source>Couldn&apos;t find an entry that matches the window title:</source>
        <translation>Couldn&apos;t find an entry that matches the window title:</translation>
    </message>
    <message>
        <source>Auto-Type - KeePassXC</source>
        <translation>Auto-Type - KeePassXC</translation>
    </message>
    <message>
        <source>Auto-Type</source>
        <translation>Auto-Type</translation>
    </message>
    <message>
        <source>The Syntax of your Auto-Type statement is incorrect!</source>
        <translation>The Syntax of your Auto-Type statement is incorrect!</translation>
    </message>
    <message>
        <source>This Auto-Type command contains a very long delay. Do you really want to proceed?</source>
        <translation>This Auto-Type command contains a very long delay. Do you really want to proceed?</translation>
    </message>
    <message>
        <source>This Auto-Type command contains very slow key presses. Do you really want to proceed?</source>
        <translation>This Auto-Type command contains very slow key presses. Do you really want to proceed?</translation>
    </message>
    <message>
        <source>This Auto-Type command contains arguments which are repeated very often. Do you really want to proceed?</source>
        <translation>This Auto-Type command contains arguments which are repeated very often. Do you really want to proceed?</translation>
    </message>
</context>
<context>
    <name>AutoTypeAssociationsModel</name>
    <message>
        <source>Window</source>
        <translation>Window</translation>
    </message>
    <message>
        <source>Sequence</source>
        <translation>Sequence</translation>
    </message>
    <message>
        <source>Default sequence</source>
        <translation>Default sequence</translation>
    </message>
</context>
<context>
    <name>AutoTypeMatchModel</name>
    <message>
        <source>Group</source>
        <translation>Group</translation>
    </message>
    <message>
        <source>Title</source>
        <translation>Title</translation>
    </message>
    <message>
        <source>Username</source>
        <translation>Username</translation>
    </message>
    <message>
        <source>Sequence</source>
        <translation>Sequence</translation>
    </message>
</context>
<context>
    <name>AutoTypeSelectDialog</name>
    <message>
        <source>Auto-Type - KeePassXC</source>
        <translation>Auto-Type - KeePassXC</translation>
    </message>
    <message>
        <source>Select entry to Auto-Type:</source>
        <translation>Select entry to Auto-Type:</translation>
    </message>
</context>
<context>
    <name>BrowserAccessControlDialog</name>
    <message>
        <source>KeePassXC-Browser Confirm Access</source>
        <translation>KeePassXC-Browser Confirm Access</translation>
    </message>
    <message>
        <source>Remember this decision</source>
        <translation>Remember this decision</translation>
    </message>
    <message>
        <source>Allow</source>
        <translation>Allow</translation>
    </message>
    <message>
        <source>Deny</source>
        <translation>Deny</translation>
    </message>
    <message>
        <source>%1 has requested access to passwords for the following item(s).
Please select whether you want to allow access.</source>
        <translation>%1 has requested access to passwords for the following item(s).
Please select whether you want to allow access.</translation>
    </message>
</context>
<context>
    <name>BrowserEntrySaveDialog</name>
    <message>
        <source>KeePassXC-Browser Save Entry</source>
        <translation>KeePassXC-Browser Save Entry</translation>
    </message>
    <message>
        <source>Ok</source>
        <translation>Ok</translation>
    </message>
    <message>
        <source>Cancel</source>
        <translation>Cancel</translation>
    </message>
    <message>
        <source>You have multiple databases open.
Please select the correct database for saving credentials.</source>
        <translation>You have multiple databases open.
Please select the correct database for saving credentials.</translation>
    </message>
</context>
<context>
    <name>BrowserOptionDialog</name>
    <message>
        <source>Dialog</source>
        <translation>Dialog</translation>
    </message>
    <message>
        <source>This is required for accessing your databases with KeePassXC-Browser</source>
        <translation>This is required for accessing your databases with KeePassXC-Browser</translation>
    </message>
    <message>
        <source>Enable KeepassXC browser integration</source>
        <translation>Enable KeepassXC browser integration</translation>
    </message>
    <message>
        <source>General</source>
        <translation>General</translation>
    </message>
    <message>
        <source>Enable integration for these browsers:</source>
        <translation>Enable integration for these browsers:</translation>
    </message>
    <message>
        <source>&amp;Google Chrome</source>
        <translation>&amp;Google Chrome</translation>
    </message>
    <message>
        <source>&amp;Firefox</source>
        <translation>&amp;Firefox</translation>
    </message>
    <message>
        <source>&amp;Chromium</source>
        <translation>&amp;Chromium</translation>
    </message>
    <message>
        <source>&amp;Vivaldi</source>
        <translation>&amp;Vivaldi</translation>
    </message>
    <message>
        <source>Show a &amp;notification when credentials are requested</source>
        <extracomment>Credentials mean login data requested via browser extension</extracomment>
        <translation>Show a &amp;notification when credentials are requested</translation>
    </message>
    <message>
        <source>Re&amp;quest to unlock the database if it is locked</source>
        <translation>Re&amp;quest to unlock the database if it is locked</translation>
    </message>
    <message>
        <source>Only entries with the same scheme (http://, https://, ...) are returned.</source>
        <translation>Only entries with the same scheme (http://, https://, ...) are returned.</translation>
    </message>
    <message>
        <source>&amp;Match URL scheme (e.g., https://...)</source>
        <translation>&amp;Match URL scheme (e.g., https://...)</translation>
    </message>
    <message>
        <source>Only returns the best matches for a specific URL instead of all entries for the whole domain.</source>
        <translation>Only returns the best matches for a specific URL instead of all entries for the whole domain.</translation>
    </message>
    <message>
        <source>&amp;Return only best-matching credentials</source>
        <translation>&amp;Return only best-matching credentials</translation>
    </message>
    <message>
        <source>Sort &amp;matching credentials by title</source>
        <extracomment>Credentials mean login data requested via browser extension</extracomment>
        <translation>Sort &amp;matching credentials by title</translation>
    </message>
    <message>
        <source>Sort matching credentials by &amp;username</source>
        <extracomment>Credentials mean login data requested via browser extension</extracomment>
        <translation>Sort matching credentials by &amp;username</translation>
    </message>
    <message>
        <source>Advanced</source>
        <translation>Advanced</translation>
    </message>
    <message>
        <source>Never &amp;ask before accessing credentials</source>
        <extracomment>Credentials mean login data requested via browser extension</extracomment>
        <translation>Never &amp;ask before accessing credentials</translation>
    </message>
    <message>
        <source>Never ask before &amp;updating credentials</source>
        <extracomment>Credentials mean login data requested via browser extension</extracomment>
        <translation>Never ask before &amp;updating credentials</translation>
    </message>
    <message>
        <source>Only the selected database has to be connected with a client.</source>
        <translation>Only the selected database has to be connected with a client.</translation>
    </message>
    <message>
        <source>Searc&amp;h in all opened databases for matching credentials</source>
        <extracomment>Credentials mean login data requested via browser extension</extracomment>
        <translation>Searc&amp;h in all opened databases for matching credentials</translation>
    </message>
    <message>
        <source>Automatically creating or updating string fields is not supported.</source>
        <translation>Automatically creating or updating string fields is not supported.</translation>
    </message>
    <message>
        <source>&amp;Return advanced string fields which start with &quot;KPH: &quot;</source>
        <translation>&amp;Return advanced string fields which start with &quot;KPH: &quot;</translation>
    </message>
    <message>
        <source>Updates KeePassXC or keepassxc-proxy binary path automatically to native messaging scripts on startup.</source>
        <translation>Updates KeePassXC or keepassxc-proxy binary path automatically to native messaging scripts on startup.</translation>
    </message>
    <message>
        <source>Update &amp;native messaging manifest files at startup</source>
        <translation>Update &amp;native messaging manifest files at startup</translation>
    </message>
    <message>
        <source>Support a proxy application between KeePassXC and browser extension.</source>
        <translation>Support a proxy application between KeePassXC and browser extension.</translation>
    </message>
    <message>
        <source>Use a &amp;proxy application between KeePassXC and browser extension</source>
        <translation>Use a &amp;proxy application between KeePassXC and browser extension</translation>
    </message>
    <message>
        <source>Use a custom proxy location if you installed a proxy manually.</source>
        <translation>Use a custom proxy location if you installed a proxy manually.</translation>
    </message>
    <message>
        <source>Use a &amp;custom proxy location</source>
        <comment>Meant is the proxy for KeePassXC-Browser</comment>
        <translation>Use a &amp;custom proxy location</translation>
    </message>
    <message>
        <source>Browse...</source>
        <extracomment>Button for opening file dialog</extracomment>
        <translation>Browse...</translation>
    </message>
    <message>
        <source>&lt;b&gt;Warning:&lt;/b&gt; The following options can be dangerous!</source>
        <translation>&lt;b&gt;Warning:&lt;/b&gt; The following options can be dangerous!</translation>
    </message>
    <message>
        <source>Select custom proxy location</source>
        <translation>Select custom proxy location</translation>
    </message>
    <message>
        <source>&amp;Tor Browser</source>
        <translation>&amp;Tor Browser</translation>
    </message>
    <message>
        <source>&lt;b&gt;Warning&lt;/b&gt;, the keepassxc-proxy application was not found!&lt;br /&gt;Please check the KeePassXC installation directory or confirm the custom path in advanced options.&lt;br /&gt;Browser integration WILL NOT WORK without the proxy application.&lt;br /&gt;Expected Path: </source>
        <translation>&lt;b&gt;Warning&lt;/b&gt;, the keepassxc-proxy application was not found!&lt;br /&gt;Please check the KeePassXC installation directory or confirm the custom path in advanced options.&lt;br /&gt;Browser integration WILL NOT WORK without the proxy application.&lt;br /&gt;Expected Path: </translation>
    </message>
    <message>
        <source>Executable Files</source>
        <translation>Executable Files</translation>
    </message>
    <message>
        <source>All Files</source>
        <translation>All Files</translation>
    </message>
    <message>
        <source>Do not ask permission for HTTP &amp;Basic Auth</source>
        <extracomment>An extra HTTP Basic Auth setting</extracomment>
        <translation>Do not ask permission for HTTP &amp;Basic Auth</translation>
    </message>
    <message>
        <source>Due to Snap sandboxing, you must run a script to enable browser integration.&lt;br /&gt;You can obtain this script from %1</source>
        <translation type="unfinished"></translation>
    </message>
    <message>
        <source>Please see special instructions for browser extension use below</source>
        <translation type="unfinished"></translation>
    </message>
    <message>
        <source>KeePassXC-Browser is needed for the browser integration to work. &lt;br /&gt;Download it for %1 and %2. %3</source>
        <translation type="unfinished"></translation>
    </message>
</context>
<context>
    <name>BrowserService</name>
    <message>
        <source>KeePassXC: New key association request</source>
        <translation>KeePassXC: New key association request</translation>
    </message>
    <message>
        <source>You have received an association request for the above key.

If you would like to allow it access to your KeePassXC database,
give it a unique name to identify and accept it.</source>
        <translation>You have received an association request for the above key.

If you would like to allow it access to your KeePassXC database,
give it a unique name to identify and accept it.</translation>
    </message>
    <message>
        <source>Save and allow access</source>
        <translation>Save and allow access</translation>
    </message>
    <message>
        <source>KeePassXC: Overwrite existing key?</source>
        <translation>KeePassXC: Overwrite existing key?</translation>
    </message>
    <message>
        <source>A shared encryption key with the name &quot;%1&quot; already exists.
Do you want to overwrite it?</source>
        <translation>A shared encryption key with the name &quot;%1&quot; already exists.
Do you want to overwrite it?</translation>
    </message>
    <message>
        <source>KeePassXC: Update Entry</source>
        <translation>KeePassXC: Update Entry</translation>
    </message>
    <message>
        <source>Do you want to update the information in %1 - %2?</source>
        <translation>Do you want to update the information in %1 - %2?</translation>
    </message>
    <message>
        <source>Abort</source>
        <translation>Abort</translation>
    </message>
    <message>
        <source>Converting attributes to custom data…</source>
        <translation>Converting attributes to custom data…</translation>
    </message>
    <message>
        <source>KeePassXC: Converted KeePassHTTP attributes</source>
        <translation>KeePassXC: Converted KeePassHTTP attributes</translation>
    </message>
    <message>
        <source>Successfully converted attributes from %1 entry(s).
Moved %2 keys to custom data.</source>
        <translation>Successfully converted attributes from %1 entry(s).
Moved %2 keys to custom data.</translation>
    </message>
    <message numerus="yes">
        <source>Successfully moved %n keys to custom data.</source>
        <translation>
            <numerusform>Successfully moved %n keys to custom data.</numerusform>
            <numerusform>Successfully moved %n keys to custom data.</numerusform>
        </translation>
    </message>
    <message>
        <source>KeePassXC: No entry with KeePassHTTP attributes found!</source>
        <translation>KeePassXC: No entry with KeePassHTTP attributes found!</translation>
    </message>
    <message>
        <source>The active database does not contain an entry with KeePassHTTP attributes.</source>
        <translation>The active database does not contain an entry with KeePassHTTP attributes.</translation>
    </message>
    <message>
        <source>KeePassXC: Legacy browser integration settings detected</source>
        <translation>KeePassXC: Legacy browser integration settings detected</translation>
    </message>
    <message>
        <source>KeePassXC: Create a new group</source>
        <translation type="unfinished"></translation>
    </message>
    <message>
        <source>A request for creating a new group &quot;%1&quot; has been received.
Do you want to create this group?
</source>
        <translation type="unfinished"></translation>
    </message>
    <message>
        <source>Your KeePassXC-Browser settings need to be moved into the database settings.
This is necessary to maintain your current browser connections.
Would you like to migrate your existing settings now?</source>
        <translation type="unfinished"></translation>
    </message>
</context>
<context>
    <name>CloneDialog</name>
    <message>
        <source>Clone Options</source>
        <translation>Clone Options</translation>
    </message>
    <message>
        <source>Append &apos; - Clone&apos; to title</source>
        <translation>Append &apos; - Clone&apos; to title</translation>
    </message>
    <message>
        <source>Replace username and password with references</source>
        <translation>Replace username and password with references</translation>
    </message>
    <message>
        <source>Copy history</source>
        <translation>Copy history</translation>
    </message>
</context>
<context>
    <name>CsvImportWidget</name>
    <message>
        <source>Import CSV fields</source>
        <translation>Import CSV fields</translation>
    </message>
    <message>
        <source>filename</source>
        <translation>filename</translation>
    </message>
    <message>
        <source>size, rows, columns</source>
        <translation>size, rows, columns</translation>
    </message>
    <message>
        <source>Encoding</source>
        <translation>Encoding</translation>
    </message>
    <message>
        <source>Codec</source>
        <translation>Codec</translation>
    </message>
    <message>
        <source>Text is qualified by</source>
        <translation>Text is qualified by</translation>
    </message>
    <message>
        <source>Fields are separated by</source>
        <translation>Fields are separated by</translation>
    </message>
    <message>
        <source>Comments start with</source>
        <translation>Comments start with</translation>
    </message>
    <message>
        <source>First record has field names</source>
        <translation>First record has field names</translation>
    </message>
    <message>
        <source>Number of headers line to discard</source>
        <translation>Number of headers line to discard</translation>
    </message>
    <message>
        <source>Consider &apos;\&apos; an escape character</source>
        <translation>Consider &apos;\&apos; an escape character</translation>
    </message>
    <message>
        <source>Preview</source>
        <translation>Preview</translation>
    </message>
    <message>
        <source>Column layout</source>
        <translation>Column layout</translation>
    </message>
    <message>
        <source>Not present in CSV file</source>
        <translation>Not present in CSV file</translation>
    </message>
    <message>
        <source>Imported from CSV file</source>
        <translation>Imported from CSV file</translation>
    </message>
    <message>
        <source>Original data: </source>
        <translation>Original data: </translation>
    </message>
    <message>
        <source>Error</source>
        <translation>Error</translation>
    </message>
    <message>
        <source>Empty fieldname %1</source>
        <translation>Empty fieldname %1</translation>
    </message>
    <message>
        <source>column %1</source>
        <translation>column %1</translation>
    </message>
    <message>
        <source>Error(s) detected in CSV file!</source>
        <translation>Error(s) detected in CSV file!</translation>
    </message>
    <message numerus="yes">
        <source>[%n more message(s) skipped]</source>
        <translation>
            <numerusform>[%n more message(s) skipped]</numerusform>
            <numerusform>[%n more message(s) skipped]</numerusform>
        </translation>
    </message>
    <message>
        <source>CSV import: writer has errors:
%1</source>
        <translation>CSV import: writer has errors:
%1</translation>
    </message>
</context>
<context>
    <name>CsvParserModel</name>
    <message numerus="yes">
        <source>%n column(s)</source>
        <translation>
            <numerusform>%n column(s)</numerusform>
            <numerusform>%n column(s)</numerusform>
        </translation>
    </message>
    <message>
        <source>%1, %2, %3</source>
        <comment>file info: bytes, rows, columns</comment>
        <translation>%1, %2, %3</translation>
    </message>
    <message numerus="yes">
        <source>%n byte(s)</source>
        <translation>
            <numerusform>%n byte(s)</numerusform>
            <numerusform>%n byte(s)</numerusform>
        </translation>
    </message>
    <message numerus="yes">
        <source>%n row(s)</source>
        <translation>
            <numerusform>%n row(s)</numerusform>
            <numerusform>%n row(s)</numerusform>
        </translation>
    </message>
</context>
<context>
    <name>Database</name>
    <message>
        <source>Root</source>
        <comment>Root group name</comment>
        <translation>Root</translation>
    </message>
    <message>
        <source>File %1 does not exist.</source>
        <translation>File %1 does not exist.</translation>
    </message>
    <message>
        <source>Unable to open file %1.</source>
        <translation>Unable to open file %1.</translation>
    </message>
    <message>
        <source>Error while reading the database: %1</source>
        <translation>Error while reading the database: %1</translation>
    </message>
    <message>
        <source>Could not save, database has no file name.</source>
        <translation>Could not save, database has no file name.</translation>
    </message>
    <message>
        <source>File cannot be written as it is opened in read-only mode.</source>
        <translation>File cannot be written as it is opened in read-only mode.</translation>
    </message>
    <message>
        <source>Key not transformed. This is a bug, please report it to the developers!</source>
        <translation type="unfinished"></translation>
    </message>
</context>
<context>
    <name>DatabaseOpenDialog</name>
    <message>
        <source>Unlock Database - KeePassXC</source>
        <translation>Unlock Database - KeePassXC</translation>
    </message>
</context>
<context>
    <name>DatabaseOpenWidget</name>
    <message>
        <source>Enter master key</source>
        <translation>Enter master key</translation>
    </message>
    <message>
        <source>Key File:</source>
        <translation>Key File:</translation>
    </message>
    <message>
        <source>Password:</source>
        <translation>Password:</translation>
    </message>
    <message>
        <source>Browse</source>
        <translation>Browse</translation>
    </message>
    <message>
        <source>Refresh</source>
        <translation>Refresh</translation>
    </message>
    <message>
        <source>Challenge Response:</source>
        <translation>Challenge Response:</translation>
    </message>
    <message>
        <source>Legacy key file format</source>
        <translation>Legacy key file format</translation>
    </message>
    <message>
        <source>You are using a legacy key file format which may become
unsupported in the future.

Please consider generating a new key file.</source>
        <translation>You are using a legacy key file format which may become
unsupported in the future.

Please consider generating a new key file.</translation>
    </message>
    <message>
        <source>Don&apos;t show this warning again</source>
        <translation>Don&apos;t show this warning again</translation>
    </message>
    <message>
        <source>All files</source>
        <translation>All files</translation>
    </message>
    <message>
        <source>Key files</source>
        <translation>Key files</translation>
    </message>
    <message>
        <source>Select key file</source>
        <translation>Select key file</translation>
    </message>
    <message>
        <source>TouchID for quick unlock</source>
        <translation>TouchID for quick unlock</translation>
    </message>
    <message>
        <source>Unable to open the database:
%1</source>
        <translation>Unable to open the database:
%1</translation>
    </message>
    <message>
        <source>Can&apos;t open key file:
%1</source>
        <translation>Can&apos;t open key file:
%1</translation>
    </message>
</context>
<context>
    <name>DatabaseSettingWidgetMetaData</name>
    <message>
        <source>Passwords</source>
        <translation>Passwords</translation>
    </message>
</context>
<context>
    <name>DatabaseSettingsDialog</name>
    <message>
        <source>Advanced Settings</source>
        <translation>Advanced Settings</translation>
    </message>
    <message>
        <source>General</source>
        <translation>General</translation>
    </message>
    <message>
        <source>Security</source>
        <translation>Security</translation>
    </message>
    <message>
        <source>Master Key</source>
        <translation>Master Key</translation>
    </message>
    <message>
        <source>Encryption Settings</source>
        <translation>Encryption Settings</translation>
    </message>
    <message>
        <source>Browser Integration</source>
        <translation>Browser Integration</translation>
    </message>
</context>
<context>
    <name>DatabaseSettingsWidgetBrowser</name>
    <message>
        <source>KeePassXC-Browser settings</source>
        <translation>KeePassXC-Browser settings</translation>
    </message>
    <message>
        <source>&amp;Disconnect all browsers</source>
        <translation>&amp;Disconnect all browsers</translation>
    </message>
    <message>
        <source>Forg&amp;et all site-specific settings on entries</source>
        <translation>Forg&amp;et all site-specific settings on entries</translation>
    </message>
    <message>
        <source>Move KeePassHTTP attributes to KeePassXC-Browser &amp;custom data</source>
        <translation>Move KeePassHTTP attributes to KeePassXC-Browser &amp;custom data</translation>
    </message>
    <message>
        <source>Stored keys</source>
        <translation>Stored keys</translation>
    </message>
    <message>
        <source>Remove</source>
        <translation>Remove</translation>
    </message>
    <message>
        <source>Delete the selected key?</source>
        <translation>Delete the selected key?</translation>
    </message>
    <message>
        <source>Do you really want to delete the selected key?
This may prevent connection to the browser plugin.</source>
        <translation>Do you really want to delete the selected key?
This may prevent connection to the browser plugin.</translation>
    </message>
    <message>
        <source>Key</source>
        <translation>Key</translation>
    </message>
    <message>
        <source>Value</source>
        <translation>Value</translation>
    </message>
    <message>
        <source>Enable Browser Integration to access these settings.</source>
        <translation>Enable Browser Integration to access these settings.</translation>
    </message>
    <message>
        <source>Disconnect all browsers</source>
        <translation>Disconnect all browsers</translation>
    </message>
    <message>
        <source>Do you really want to disconnect all browsers?
This may prevent connection to the browser plugin.</source>
        <translation>Do you really want to disconnect all browsers?
This may prevent connection to the browser plugin.</translation>
    </message>
    <message>
        <source>KeePassXC: No keys found</source>
        <translation>KeePassXC: No keys found</translation>
    </message>
    <message>
        <source>No shared encryption keys found in KeePassXC settings.</source>
        <translation>No shared encryption keys found in KeePassXC settings.</translation>
    </message>
    <message>
        <source>KeePassXC: Removed keys from database</source>
        <translation>KeePassXC: Removed keys from database</translation>
    </message>
    <message numerus="yes">
        <source>Successfully removed %n encryption key(s) from KeePassXC settings.</source>
        <translation>
            <numerusform>Successfully removed %n encryption key(s) from KeePassXC settings.</numerusform>
            <numerusform>Successfully removed %n encryption key(s) from KeePassXC settings.</numerusform>
        </translation>
    </message>
    <message>
        <source>Forget all site-specific settings on entries</source>
        <translation>Forget all site-specific settings on entries</translation>
    </message>
    <message>
        <source>Do you really want forget all site-specific settings on every entry?
Permissions to access entries will be revoked.</source>
        <translation>Do you really want forget all site-specific settings on every entry?
Permissions to access entries will be revoked.</translation>
    </message>
    <message>
        <source>Removing stored permissions…</source>
        <translation>Removing stored permissions…</translation>
    </message>
    <message>
        <source>Abort</source>
        <translation>Abort</translation>
    </message>
    <message>
        <source>KeePassXC: Removed permissions</source>
        <translation>KeePassXC: Removed permissions</translation>
    </message>
    <message numerus="yes">
        <source>Successfully removed permissions from %n entry(s).</source>
        <translation>
            <numerusform>Successfully removed permissions from %n entry(s).</numerusform>
            <numerusform>Successfully removed permissions from %n entry(s).</numerusform>
        </translation>
    </message>
    <message>
        <source>KeePassXC: No entry with permissions found!</source>
        <translation>KeePassXC: No entry with permissions found!</translation>
    </message>
    <message>
        <source>The active database does not contain an entry with permissions.</source>
        <translation>The active database does not contain an entry with permissions.</translation>
    </message>
    <message>
        <source>Move KeePassHTTP attributes to custom data</source>
        <translation>Move KeePassHTTP attributes to custom data</translation>
    </message>
    <message>
        <source>Do you really want to move all legacy browser integration data to the latest standard?
This is necessary to maintain compatibility with the browser plugin.</source>
        <translation>Do you really want to move all legacy browser integration data to the latest standard?
This is necessary to maintain compatibility with the browser plugin.</translation>
    </message>
</context>
<context>
    <name>DatabaseSettingsWidgetEncryption</name>
    <message>
        <source>Encryption Algorithm:</source>
        <translation>Encryption Algorithm:</translation>
    </message>
    <message>
        <source>AES:  256 Bit   (default)</source>
        <translation>AES:  256 Bit   (default)</translation>
    </message>
    <message>
        <source>Twofish:  256 Bit</source>
        <translation>Twofish:  256 Bit</translation>
    </message>
    <message>
        <source>Key Derivation Function:</source>
        <translation>Key Derivation Function:</translation>
    </message>
    <message>
        <source>Transform rounds:</source>
        <translation>Transform rounds:</translation>
    </message>
    <message>
        <source>Benchmark 1-second delay</source>
        <translation>Benchmark 1-second delay</translation>
    </message>
    <message>
        <source>Memory Usage:</source>
        <translation>Memory Usage:</translation>
    </message>
    <message>
        <source>Parallelism:</source>
        <translation>Parallelism:</translation>
    </message>
    <message>
        <source>Decryption Time:</source>
        <translation>Decryption Time:</translation>
    </message>
    <message>
        <source>?? s</source>
        <translation>?? s</translation>
    </message>
    <message>
        <source>Change</source>
        <translation>Change</translation>
    </message>
    <message>
        <source>100 ms</source>
        <translation>100 ms</translation>
    </message>
    <message>
        <source>5 s</source>
        <translation>5 s</translation>
    </message>
    <message>
        <source>Higher values offer more protection, but opening the database will take longer.</source>
        <translation>Higher values offer more protection, but opening the database will take longer.</translation>
    </message>
    <message>
        <source>Database format:</source>
        <translation>Database format:</translation>
    </message>
    <message>
        <source>This is only important if you need to use your database with other programs.</source>
        <translation>This is only important if you need to use your database with other programs.</translation>
    </message>
    <message>
        <source>KDBX 4.0 (recommended)</source>
        <translation>KDBX 4.0 (recommended)</translation>
    </message>
    <message>
        <source>KDBX 3.1</source>
        <translation>KDBX 3.1</translation>
    </message>
    <message>
        <source>unchanged</source>
        <comment>Database decryption time is unchanged</comment>
        <translation>unchanged</translation>
    </message>
    <message>
        <source>Number of rounds too high</source>
        <comment>Key transformation rounds</comment>
        <translation>Number of rounds too high</translation>
    </message>
    <message>
        <source>You are using a very high number of key transform rounds with Argon2.

If you keep this number, your database may take hours or days (or even longer) to open!</source>
        <translation>You are using a very high number of key transform rounds with Argon2.

If you keep this number, your database may take hours or days (or even longer) to open!</translation>
    </message>
    <message>
        <source>Understood, keep number</source>
        <translation>Understood, keep number</translation>
    </message>
    <message>
        <source>Cancel</source>
        <translation>Cancel</translation>
    </message>
    <message>
        <source>Number of rounds too low</source>
        <comment>Key transformation rounds</comment>
        <translation>Number of rounds too low</translation>
    </message>
    <message>
        <source>You are using a very low number of key transform rounds with AES-KDF.

If you keep this number, your database may be too easy to crack!</source>
        <translation>You are using a very low number of key transform rounds with AES-KDF.

If you keep this number, your database may be too easy to crack!</translation>
    </message>
    <message>
        <source>KDF unchanged</source>
        <translation>KDF unchanged</translation>
    </message>
    <message>
        <source>Failed to transform key with new KDF parameters; KDF unchanged.</source>
        <translation>Failed to transform key with new KDF parameters; KDF unchanged.</translation>
    </message>
    <message numerus="yes">
        <source> MiB</source>
        <comment>Abbreviation for Mebibytes (KDF settings)</comment>
        <translation>
            <numerusform> MiB</numerusform>
            <numerusform> MiB</numerusform>
        </translation>
    </message>
    <message numerus="yes">
        <source> thread(s)</source>
        <comment>Threads for parallel execution (KDF settings)</comment>
        <translation>
            <numerusform> thread(s)</numerusform>
            <numerusform> thread(s)</numerusform>
        </translation>
    </message>
    <message numerus="yes">
        <source>%1 ms</source>
        <comment>milliseconds</comment>
        <translation>
            <numerusform>%1 ms</numerusform>
            <numerusform>%1 ms</numerusform>
        </translation>
    </message>
    <message numerus="yes">
        <source>%1 s</source>
        <comment>seconds</comment>
        <translation>
            <numerusform>%1 s</numerusform>
            <numerusform>%1 s</numerusform>
        </translation>
    </message>
</context>
<context>
    <name>DatabaseSettingsWidgetGeneral</name>
    <message>
        <source>Database Meta Data</source>
        <translation>Database Meta Data</translation>
    </message>
    <message>
        <source>Database name:</source>
        <translation>Database name:</translation>
    </message>
    <message>
        <source>Database description:</source>
        <translation>Database description:</translation>
    </message>
    <message>
        <source>Default username:</source>
        <translation>Default username:</translation>
    </message>
    <message>
        <source>History Settings</source>
        <translation>History Settings</translation>
    </message>
    <message>
        <source>Max. history items:</source>
        <translation>Max. history items:</translation>
    </message>
    <message>
        <source>Max. history size:</source>
        <translation>Max. history size:</translation>
    </message>
    <message>
        <source> MiB</source>
        <translation> MiB</translation>
    </message>
    <message>
        <source>Use recycle bin</source>
        <translation>Use recycle bin</translation>
    </message>
    <message>
        <source>Additional Database Settings</source>
        <translation>Additional Database Settings</translation>
    </message>
    <message>
        <source>Enable &amp;compression (recommended)</source>
        <translation>Enable &amp;compression (recommended)</translation>
    </message>
</context>
<context>
    <name>DatabaseSettingsWidgetKeeShare</name>
    <message>
        <source>Sharing</source>
        <translation>Sharing</translation>
    </message>
    <message>
        <source>Breadcrumb</source>
        <translation>Breadcrumb</translation>
    </message>
    <message>
        <source>Type</source>
        <translation>Type</translation>
    </message>
    <message>
        <source>Path</source>
        <translation>Path</translation>
    </message>
    <message>
        <source>Last Signer</source>
        <translation>Last Signer</translation>
    </message>
    <message>
        <source>Certificates</source>
        <translation>Certificates</translation>
    </message>
    <message>
        <source> &gt; </source>
        <comment>Breadcrumb separator</comment>
        <translation> &gt; </translation>
    </message>
</context>
<context>
    <name>DatabaseSettingsWidgetMasterKey</name>
    <message>
        <source>Add additional protection...</source>
        <translation>Add additional protection...</translation>
    </message>
    <message>
        <source>No encryption key added</source>
        <translation>No encryption key added</translation>
    </message>
    <message>
        <source>You must add at least one encryption key to secure your database!</source>
        <translation>You must add at least one encryption key to secure your database!</translation>
    </message>
    <message>
        <source>No password set</source>
        <translation>No password set</translation>
    </message>
    <message>
        <source>WARNING! You have not set a password. Using a database without a password is strongly discouraged!

Are you sure you want to continue without a password?</source>
        <translation>WARNING! You have not set a password. Using a database without a password is strongly discouraged!

Are you sure you want to continue without a password?</translation>
    </message>
    <message>
        <source>Unknown error</source>
        <translation>Unknown error</translation>
    </message>
    <message>
        <source>Failed to change master key</source>
        <translation>Failed to change master key</translation>
    </message>
</context>
<context>
    <name>DatabaseSettingsWidgetMetaDataSimple</name>
    <message>
        <source>Database Name:</source>
        <translation>Database Name:</translation>
    </message>
    <message>
        <source>Description:</source>
        <translation>Description:</translation>
    </message>
</context>
<context>
    <name>DatabaseTabWidget</name>
    <message>
        <source>KeePass 2 Database</source>
        <translation>KeePass 2 Database</translation>
    </message>
    <message>
        <source>All files</source>
        <translation>All files</translation>
    </message>
    <message>
        <source>Open database</source>
        <translation>Open database</translation>
    </message>
    <message>
        <source>CSV file</source>
        <translation>CSV file</translation>
    </message>
    <message>
        <source>Merge database</source>
        <translation>Merge database</translation>
    </message>
    <message>
        <source>Open KeePass 1 database</source>
        <translation>Open KeePass 1 database</translation>
    </message>
    <message>
        <source>KeePass 1 database</source>
        <translation>KeePass 1 database</translation>
    </message>
    <message>
        <source>Export database to CSV file</source>
        <translation>Export database to CSV file</translation>
    </message>
    <message>
        <source>Writing the CSV file failed.</source>
        <translation>Writing the CSV file failed.</translation>
    </message>
    <message>
        <source>Database creation error</source>
        <translation>Database creation error</translation>
    </message>
    <message>
        <source>The created database has no key or KDF, refusing to save it.
This is definitely a bug, please report it to the developers.</source>
        <translation>The created database has no key or KDF, refusing to save it.
This is definitely a bug, please report it to the developers.</translation>
    </message>
    <message>
        <source>The database file does not exist or is not accessible.</source>
        <translation>The database file does not exist or is not accessible.</translation>
    </message>
    <message>
        <source>Select CSV file</source>
        <translation>Select CSV file</translation>
    </message>
    <message>
        <source>New Database</source>
        <translation>New Database</translation>
    </message>
    <message>
        <source>%1 [New Database]</source>
        <comment>Database tab name modifier</comment>
        <translation>%1 [New Database]</translation>
    </message>
    <message>
        <source>%1 [Locked]</source>
        <comment>Database tab name modifier</comment>
        <translation>%1 [Locked]</translation>
    </message>
    <message>
        <source>%1 [Read-only]</source>
        <comment>Database tab name modifier</comment>
        <translation>%1 [Read-only]</translation>
    </message>
</context>
<context>
    <name>DatabaseWidget</name>
    <message>
        <source>Searching...</source>
        <translation>Searching...</translation>
    </message>
    <message>
        <source>Do you really want to delete the entry &quot;%1&quot; for good?</source>
        <translation>Do you really want to delete the entry &quot;%1&quot; for good?</translation>
    </message>
    <message>
        <source>Do you really want to move entry &quot;%1&quot; to the recycle bin?</source>
        <translation>Do you really want to move entry &quot;%1&quot; to the recycle bin?</translation>
    </message>
    <message numerus="yes">
        <source>Do you really want to move %n entry(s) to the recycle bin?</source>
        <translation>
            <numerusform>Do you really want to move %n entry(s) to the recycle bin?</numerusform>
            <numerusform>Do you really want to move %n entry(s) to the recycle bin?</numerusform>
        </translation>
    </message>
    <message>
        <source>Execute command?</source>
        <translation>Execute command?</translation>
    </message>
    <message>
        <source>Do you really want to execute the following command?&lt;br&gt;&lt;br&gt;%1&lt;br&gt;</source>
        <translation>Do you really want to execute the following command?&lt;br&gt;&lt;br&gt;%1&lt;br&gt;</translation>
    </message>
    <message>
        <source>Remember my choice</source>
        <translation>Remember my choice</translation>
    </message>
    <message>
        <source>Do you really want to delete the group &quot;%1&quot; for good?</source>
        <translation>Do you really want to delete the group &quot;%1&quot; for good?</translation>
    </message>
    <message>
        <source>No current database.</source>
        <translation>No current database.</translation>
    </message>
    <message>
        <source>No source database, nothing to do.</source>
        <translation>No source database, nothing to do.</translation>
    </message>
    <message>
        <source>Search Results (%1)</source>
        <translation>Search Results (%1)</translation>
    </message>
    <message>
        <source>No Results</source>
        <translation>No Results</translation>
    </message>
    <message>
        <source>File has changed</source>
        <translation>File has changed</translation>
    </message>
    <message>
        <source>The database file has changed. Do you want to load the changes?</source>
        <translation>The database file has changed. Do you want to load the changes?</translation>
    </message>
    <message>
        <source>Merge Request</source>
        <translation>Merge Request</translation>
    </message>
    <message>
        <source>The database file has changed and you have unsaved changes.
Do you want to merge your changes?</source>
        <translation>The database file has changed and you have unsaved changes.
Do you want to merge your changes?</translation>
    </message>
    <message>
        <source>Empty recycle bin?</source>
        <translation>Empty recycle bin?</translation>
    </message>
    <message>
        <source>Are you sure you want to permanently delete everything from your recycle bin?</source>
        <translation>Are you sure you want to permanently delete everything from your recycle bin?</translation>
    </message>
    <message numerus="yes">
        <source>Do you really want to delete %n entry(s) for good?</source>
        <translation>
            <numerusform>Do you really want to delete %n entry(s) for good?</numerusform>
            <numerusform>Do you really want to delete %n entry(s) for good?</numerusform>
        </translation>
    </message>
    <message numerus="yes">
        <source>Delete entry(s)?</source>
        <translation>
            <numerusform>Delete entry(s)?</numerusform>
            <numerusform>Delete entry(s)?</numerusform>
        </translation>
    </message>
    <message numerus="yes">
        <source>Move entry(s) to recycle bin?</source>
        <translation>
            <numerusform>Move entry(s) to recycle bin?</numerusform>
            <numerusform>Move entry(s) to recycle bin?</numerusform>
        </translation>
    </message>
    <message>
        <source>File opened in read only mode.</source>
        <translation>File opened in read only mode.</translation>
    </message>
    <message>
        <source>Lock Database?</source>
        <translation>Lock Database?</translation>
    </message>
    <message>
        <source>You are editing an entry. Discard changes and lock anyway?</source>
        <translation>You are editing an entry. Discard changes and lock anyway?</translation>
    </message>
    <message>
        <source>&quot;%1&quot; was modified.
Save changes?</source>
        <translation>&quot;%1&quot; was modified.
Save changes?</translation>
    </message>
    <message>
        <source>Database was modified.
Save changes?</source>
        <translation>Database was modified.
Save changes?</translation>
    </message>
    <message>
        <source>Save changes?</source>
        <translation>Save changes?</translation>
    </message>
    <message>
        <source>Could not open the new database file while attempting to autoreload.
Error: %1</source>
        <translation>Could not open the new database file while attempting to autoreload.
Error: %1</translation>
    </message>
    <message>
        <source>Disable safe saves?</source>
        <translation>Disable safe saves?</translation>
    </message>
    <message>
        <source>KeePassXC has failed to save the database multiple times. This is likely caused by file sync services holding a lock on the save file.
Disable safe saves and try again?</source>
        <translation>KeePassXC has failed to save the database multiple times. This is likely caused by file sync services holding a lock on the save file.
Disable safe saves and try again?</translation>
    </message>
    <message>
        <source>Writing the database failed.
%1</source>
        <translation>Writing the database failed.
%1</translation>
    </message>
    <message>
        <source>Passwords</source>
        <translation>Passwords</translation>
    </message>
    <message>
        <source>Save database as</source>
        <translation>Save database as</translation>
    </message>
    <message>
        <source>KeePass 2 Database</source>
        <translation>KeePass 2 Database</translation>
    </message>
    <message>
        <source>Replace references to entry?</source>
        <translation>Replace references to entry?</translation>
    </message>
    <message numerus="yes">
        <source>Entry &quot;%1&quot; has %2 reference(s). Do you want to overwrite references with values, skip this entry, or delete anyway?</source>
        <translation>
            <numerusform>Entry &quot;%1&quot; has %2 reference(s). Do you want to overwrite references with values, skip this entry, or delete anyway?</numerusform>
            <numerusform>Entry &quot;%1&quot; has %2 reference(s). Do you want to overwrite references with values, skip this entry, or delete anyway?</numerusform>
        </translation>
    </message>
    <message>
        <source>Delete group</source>
        <translation>Delete group</translation>
    </message>
    <message>
        <source>Move group to recycle bin?</source>
        <translation>Move group to recycle bin?</translation>
    </message>
    <message>
        <source>Do you really want to move the group &quot;%1&quot; to the recycle bin?</source>
        <translation>Do you really want to move the group &quot;%1&quot; to the recycle bin?</translation>
    </message>
    <message>
        <source>Successfully merged the database files.</source>
        <translation>Successfully merged the database files.</translation>
    </message>
    <message>
        <source>Database was not modified by merge operation.</source>
        <translation>Database was not modified by merge operation.</translation>
    </message>
    <message>
        <source>Shared group...</source>
        <translation type="unfinished"></translation>
    </message>
</context>
<context>
    <name>EditEntryWidget</name>
    <message>
        <source>Entry</source>
        <translation>Entry</translation>
    </message>
    <message>
        <source>Advanced</source>
        <translation>Advanced</translation>
    </message>
    <message>
        <source>Icon</source>
        <translation>Icon</translation>
    </message>
    <message>
        <source>Auto-Type</source>
        <translation>Auto-Type</translation>
    </message>
    <message>
        <source>Properties</source>
        <translation>Properties</translation>
    </message>
    <message>
        <source>History</source>
        <translation>History</translation>
    </message>
    <message>
        <source>SSH Agent</source>
        <translation>SSH Agent</translation>
    </message>
    <message>
        <source>n/a</source>
        <translation>n/a</translation>
    </message>
    <message>
        <source>(encrypted)</source>
        <translation>(encrypted)</translation>
    </message>
    <message>
        <source>Select private key</source>
        <translation>Select private key</translation>
    </message>
    <message>
        <source>File too large to be a private key</source>
        <translation>File too large to be a private key</translation>
    </message>
    <message>
        <source>Failed to open private key</source>
        <translation>Failed to open private key</translation>
    </message>
    <message>
        <source>Entry history</source>
        <translation>Entry history</translation>
    </message>
    <message>
        <source>Add entry</source>
        <translation>Add entry</translation>
    </message>
    <message>
        <source>Edit entry</source>
        <translation>Edit entry</translation>
    </message>
    <message>
        <source>Different passwords supplied.</source>
        <translation>Different passwords supplied.</translation>
    </message>
    <message>
        <source>New attribute</source>
        <translation>New attribute</translation>
    </message>
    <message>
        <source>Are you sure you want to remove this attribute?</source>
        <translation>Are you sure you want to remove this attribute?</translation>
    </message>
    <message>
        <source>Tomorrow</source>
        <translation>Tomorrow</translation>
    </message>
    <message numerus="yes">
        <source>%n week(s)</source>
        <translation>
            <numerusform>%n week(s)</numerusform>
            <numerusform>%n week(s)</numerusform>
        </translation>
    </message>
    <message numerus="yes">
        <source>%n month(s)</source>
        <translation>
            <numerusform>%n month(s)</numerusform>
            <numerusform>%n month(s)</numerusform>
        </translation>
    </message>
    <message>
        <source>Apply generated password?</source>
        <translation>Apply generated password?</translation>
    </message>
    <message>
        <source>Do you want to apply the generated password to this entry?</source>
        <translation>Do you want to apply the generated password to this entry?</translation>
    </message>
    <message>
        <source>Entry updated successfully.</source>
        <translation>Entry updated successfully.</translation>
    </message>
    <message>
        <source>Entry has unsaved changes</source>
        <translation>Entry has unsaved changes</translation>
    </message>
    <message>
        <source>New attribute %1</source>
        <translation>New attribute %1</translation>
    </message>
    <message>
        <source>[PROTECTED] Press reveal to view or edit</source>
        <translation>[PROTECTED] Press reveal to view or edit</translation>
    </message>
    <message numerus="yes">
        <source>%n year(s)</source>
        <translation>
            <numerusform>%n year(s)</numerusform>
            <numerusform>%n year(s)</numerusform>
        </translation>
    </message>
    <message>
        <source>Confirm Removal</source>
        <translation>Confirm Removal</translation>
    </message>
</context>
<context>
    <name>EditEntryWidgetAdvanced</name>
    <message>
        <source>Additional attributes</source>
        <translation>Additional attributes</translation>
    </message>
    <message>
        <source>Add</source>
        <translation>Add</translation>
    </message>
    <message>
        <source>Remove</source>
        <translation>Remove</translation>
    </message>
    <message>
        <source>Edit Name</source>
        <translation>Edit Name</translation>
    </message>
    <message>
        <source>Protect</source>
        <translation>Protect</translation>
    </message>
    <message>
        <source>Reveal</source>
        <translation>Reveal</translation>
    </message>
    <message>
        <source>Attachments</source>
        <translation>Attachments</translation>
    </message>
    <message>
        <source>Foreground Color:</source>
        <translation>Foreground Color:</translation>
    </message>
    <message>
        <source>Background Color:</source>
        <translation>Background Color:</translation>
    </message>
</context>
<context>
    <name>EditEntryWidgetAutoType</name>
    <message>
        <source>Enable Auto-Type for this entry</source>
        <translation>Enable Auto-Type for this entry</translation>
    </message>
    <message>
        <source>Inherit default Auto-Type sequence from the &amp;group</source>
        <translation>Inherit default Auto-Type sequence from the &amp;group</translation>
    </message>
    <message>
        <source>&amp;Use custom Auto-Type sequence:</source>
        <translation>&amp;Use custom Auto-Type sequence:</translation>
    </message>
    <message>
        <source>Window Associations</source>
        <translation>Window Associations</translation>
    </message>
    <message>
        <source>+</source>
        <translation>+</translation>
    </message>
    <message>
        <source>-</source>
        <translation>-</translation>
    </message>
    <message>
        <source>Window title:</source>
        <translation>Window title:</translation>
    </message>
    <message>
        <source>Use a specific sequence for this association:</source>
        <translation>Use a specific sequence for this association:</translation>
    </message>
</context>
<context>
    <name>EditEntryWidgetHistory</name>
    <message>
        <source>Show</source>
        <translation>Show</translation>
    </message>
    <message>
        <source>Restore</source>
        <translation>Restore</translation>
    </message>
    <message>
        <source>Delete</source>
        <translation>Delete</translation>
    </message>
    <message>
        <source>Delete all</source>
        <translation>Delete all</translation>
    </message>
</context>
<context>
    <name>EditEntryWidgetMain</name>
    <message>
        <source>URL:</source>
        <translation>URL:</translation>
    </message>
    <message>
        <source>Password:</source>
        <translation>Password:</translation>
    </message>
    <message>
        <source>Repeat:</source>
        <translation>Repeat:</translation>
    </message>
    <message>
        <source>Title:</source>
        <translation>Title:</translation>
    </message>
    <message>
        <source>Notes</source>
        <translation>Notes</translation>
    </message>
    <message>
        <source>Presets</source>
        <translation>Presets</translation>
    </message>
    <message>
        <source>Toggle the checkbox to reveal the notes section.</source>
        <translation>Toggle the checkbox to reveal the notes section.</translation>
    </message>
    <message>
        <source>Username:</source>
        <translation>Username:</translation>
    </message>
    <message>
        <source>Expires</source>
        <translation>Expires</translation>
    </message>
</context>
<context>
    <name>EditEntryWidgetSSHAgent</name>
    <message>
        <source>Form</source>
        <translation>Form</translation>
    </message>
    <message>
        <source>Remove key from agent after</source>
        <translation>Remove key from agent after</translation>
    </message>
    <message>
        <source> seconds</source>
        <translation> seconds</translation>
    </message>
    <message>
        <source>Fingerprint</source>
        <translation>Fingerprint</translation>
    </message>
    <message>
        <source>Remove key from agent when database is closed/locked</source>
        <translation>Remove key from agent when database is closed/locked</translation>
    </message>
    <message>
        <source>Public key</source>
        <translation>Public key</translation>
    </message>
    <message>
        <source>Add key to agent when database is opened/unlocked</source>
        <translation>Add key to agent when database is opened/unlocked</translation>
    </message>
    <message>
        <source>Comment</source>
        <translation>Comment</translation>
    </message>
    <message>
        <source>Decrypt</source>
        <translation>Decrypt</translation>
    </message>
    <message>
        <source>n/a</source>
        <translation>n/a</translation>
    </message>
    <message>
        <source>Copy to clipboard</source>
        <translation>Copy to clipboard</translation>
    </message>
    <message>
        <source>Private key</source>
        <translation>Private key</translation>
    </message>
    <message>
        <source>External file</source>
        <translation>External file</translation>
    </message>
    <message>
        <source>Browse...</source>
        <extracomment>Button for opening file dialog</extracomment>
        <translation>Browse...</translation>
    </message>
    <message>
        <source>Attachment</source>
        <translation>Attachment</translation>
    </message>
    <message>
        <source>Add to agent</source>
        <translation>Add to agent</translation>
    </message>
    <message>
        <source>Remove from agent</source>
        <translation>Remove from agent</translation>
    </message>
    <message>
        <source>Require user confirmation when this key is used</source>
        <translation>Require user confirmation when this key is used</translation>
    </message>
</context>
<context>
    <name>EditGroupWidget</name>
    <message>
        <source>Group</source>
        <translation>Group</translation>
    </message>
    <message>
        <source>Icon</source>
        <translation>Icon</translation>
    </message>
    <message>
        <source>Properties</source>
        <translation>Properties</translation>
    </message>
    <message>
        <source>Add group</source>
        <translation>Add group</translation>
    </message>
    <message>
        <source>Edit group</source>
        <translation>Edit group</translation>
    </message>
    <message>
        <source>Enable</source>
        <translation>Enable</translation>
    </message>
    <message>
        <source>Disable</source>
        <translation>Disable</translation>
    </message>
    <message>
        <source>Inherit from parent group (%1)</source>
        <translation>Inherit from parent group (%1)</translation>
    </message>
</context>
<context>
    <name>EditGroupWidgetKeeShare</name>
    <message>
        <source>Form</source>
        <translation>Form</translation>
    </message>
    <message>
        <source>Type:</source>
        <translation>Type:</translation>
    </message>
    <message>
        <source>Path:</source>
        <translation>Path:</translation>
    </message>
    <message>
        <source>...</source>
        <translation>...</translation>
    </message>
    <message>
        <source>Password:</source>
        <translation>Password:</translation>
    </message>
    <message>
        <source>Inactive</source>
        <translation>Inactive</translation>
    </message>
    <message>
        <source>Import from path</source>
        <translation>Import from path</translation>
    </message>
    <message>
        <source>Export to path</source>
        <translation>Export to path</translation>
    </message>
    <message>
        <source>Synchronize with path</source>
        <translation>Synchronize with path</translation>
    </message>
    <message>
        <source>Your KeePassXC version does not support sharing your container type. Please use %1.</source>
        <translation>Your KeePassXC version does not support sharing your container type. Please use %1.</translation>
    </message>
    <message>
        <source>Database sharing is disabled</source>
        <translation>Database sharing is disabled</translation>
    </message>
    <message>
        <source>Database export is disabled</source>
        <translation>Database export is disabled</translation>
    </message>
    <message>
        <source>Database import is disabled</source>
        <translation>Database import is disabled</translation>
    </message>
    <message>
        <source>KeeShare unsigned container</source>
        <translation>KeeShare unsigned container</translation>
    </message>
    <message>
        <source>KeeShare signed container</source>
        <translation>KeeShare signed container</translation>
    </message>
    <message>
        <source>Select import source</source>
        <translation>Select import source</translation>
    </message>
    <message>
        <source>Select export target</source>
        <translation>Select export target</translation>
    </message>
    <message>
        <source>Select import/export file</source>
        <translation>Select import/export file</translation>
    </message>
    <message>
        <source>Clear</source>
        <translation type="unfinished">Clear</translation>
    </message>
    <message>
        <source>The export container %1 is already referenced.</source>
        <translation type="unfinished"></translation>
    </message>
    <message>
        <source>The import container %1 is already imported.</source>
        <translation type="unfinished"></translation>
    </message>
    <message>
        <source>The container %1 imported and export by different groups.</source>
        <translation type="unfinished"></translation>
    </message>
</context>
<context>
    <name>EditGroupWidgetMain</name>
    <message>
        <source>Name</source>
        <translation>Name</translation>
    </message>
    <message>
        <source>Notes</source>
        <translation>Notes</translation>
    </message>
    <message>
        <source>Expires</source>
        <translation>Expires</translation>
    </message>
    <message>
        <source>Search</source>
        <translation>Search</translation>
    </message>
    <message>
        <source>Auto-Type</source>
        <translation>Auto-Type</translation>
    </message>
    <message>
        <source>&amp;Use default Auto-Type sequence of parent group</source>
        <translation>&amp;Use default Auto-Type sequence of parent group</translation>
    </message>
    <message>
        <source>Set default Auto-Type se&amp;quence</source>
        <translation>Set default Auto-Type se&amp;quence</translation>
    </message>
</context>
<context>
    <name>EditWidgetIcons</name>
    <message>
        <source>&amp;Use default icon</source>
        <translation>&amp;Use default icon</translation>
    </message>
    <message>
        <source>Use custo&amp;m icon</source>
        <translation>Use custo&amp;m icon</translation>
    </message>
    <message>
        <source>Add custom icon</source>
        <translation>Add custom icon</translation>
    </message>
    <message>
        <source>Delete custom icon</source>
        <translation>Delete custom icon</translation>
    </message>
    <message>
        <source>Download favicon</source>
        <translation>Download favicon</translation>
    </message>
    <message>
        <source>Unable to fetch favicon.</source>
        <translation>Unable to fetch favicon.</translation>
    </message>
    <message>
        <source>Images</source>
        <translation>Images</translation>
    </message>
    <message>
        <source>All files</source>
        <translation>All files</translation>
    </message>
    <message>
        <source>Custom icon already exists</source>
        <translation>Custom icon already exists</translation>
    </message>
    <message>
        <source>Confirm Delete</source>
        <translation>Confirm Delete</translation>
    </message>
    <message>
        <source>Custom icon successfully downloaded</source>
        <translation>Custom icon successfully downloaded</translation>
    </message>
    <message>
        <source>Hint: You can enable DuckDuckGo as a fallback under Tools&gt;Settings&gt;Security</source>
        <translation>Hint: You can enable DuckDuckGo as a fallback under Tools&gt;Settings&gt;Security</translation>
    </message>
    <message>
        <source>Select Image(s)</source>
        <translation>Select Image(s)</translation>
    </message>
    <message numerus="yes">
        <source>Successfully loaded %1 of %n icon(s)</source>
        <translation>
            <numerusform>Successfully loaded %1 of %n icon(s)</numerusform>
            <numerusform>Successfully loaded %1 of %n icon(s)</numerusform>
        </translation>
    </message>
    <message>
        <source>No icons were loaded</source>
        <translation>No icons were loaded</translation>
    </message>
    <message numerus="yes">
        <source>%n icon(s) already exist in the database</source>
        <translation>
            <numerusform>%n icon(s) already exist in the database</numerusform>
            <numerusform>%n icon(s) already exist in the database</numerusform>
        </translation>
    </message>
    <message numerus="yes">
        <source>The following icon(s) failed:</source>
        <translation>
            <numerusform>The following icon(s) failed:</numerusform>
            <numerusform>The following icon(s) failed:</numerusform>
        </translation>
    </message>
    <message numerus="yes">
        <source>This icon is used by %n entry(s), and will be replaced by the default icon. Are you sure you want to delete it?</source>
        <translation>
            <numerusform>This icon is used by %n entry(s), and will be replaced by the default icon. Are you sure you want to delete it?</numerusform>
            <numerusform>This icon is used by %n entry(s), and will be replaced by the default icon. Are you sure you want to delete it?</numerusform>
        </translation>
    </message>
</context>
<context>
    <name>EditWidgetProperties</name>
    <message>
        <source>Created:</source>
        <translation>Created:</translation>
    </message>
    <message>
        <source>Modified:</source>
        <translation>Modified:</translation>
    </message>
    <message>
        <source>Accessed:</source>
        <translation>Accessed:</translation>
    </message>
    <message>
        <source>Uuid:</source>
        <translation>Uuid:</translation>
    </message>
    <message>
        <source>Plugin Data</source>
        <translation>Plugin Data</translation>
    </message>
    <message>
        <source>Remove</source>
        <translation>Remove</translation>
    </message>
    <message>
        <source>Delete plugin data?</source>
        <translation>Delete plugin data?</translation>
    </message>
    <message>
        <source>Do you really want to delete the selected plugin data?
This may cause the affected plugins to malfunction.</source>
        <translation>Do you really want to delete the selected plugin data?
This may cause the affected plugins to malfunction.</translation>
    </message>
    <message>
        <source>Key</source>
        <translation>Key</translation>
    </message>
    <message>
        <source>Value</source>
        <translation>Value</translation>
    </message>
</context>
<context>
    <name>Entry</name>
    <message>
        <source>%1 - Clone</source>
        <translation>%1 - Clone</translation>
    </message>
</context>
<context>
    <name>EntryAttachmentsModel</name>
    <message>
        <source>Name</source>
        <translation>Name</translation>
    </message>
    <message>
        <source>Size</source>
        <translation>Size</translation>
    </message>
</context>
<context>
    <name>EntryAttachmentsWidget</name>
    <message>
        <source>Form</source>
        <translation>Form</translation>
    </message>
    <message>
        <source>Add</source>
        <translation>Add</translation>
    </message>
    <message>
        <source>Remove</source>
        <translation>Remove</translation>
    </message>
    <message>
        <source>Open</source>
        <translation>Open</translation>
    </message>
    <message>
        <source>Save</source>
        <translation>Save</translation>
    </message>
    <message>
        <source>Select files</source>
        <translation>Select files</translation>
    </message>
    <message numerus="yes">
        <source>Are you sure you want to remove %n attachment(s)?</source>
        <translation>
            <numerusform>Are you sure you want to remove %n attachment(s)?</numerusform>
            <numerusform>Are you sure you want to remove %n attachment(s)?</numerusform>
        </translation>
    </message>
    <message>
        <source>Save attachments</source>
        <translation>Save attachments</translation>
    </message>
    <message>
        <source>Unable to create directory:
%1</source>
        <translation>Unable to create directory:
%1</translation>
    </message>
    <message>
        <source>Are you sure you want to overwrite the existing file &quot;%1&quot; with the attachment?</source>
        <translation>Are you sure you want to overwrite the existing file &quot;%1&quot; with the attachment?</translation>
    </message>
    <message>
        <source>Confirm overwrite</source>
        <translation>Confirm overwrite</translation>
    </message>
    <message>
        <source>Unable to save attachments:
%1</source>
        <translation>Unable to save attachments:
%1</translation>
    </message>
    <message>
        <source>Unable to open attachment:
%1</source>
        <translation>Unable to open attachment:
%1</translation>
    </message>
    <message>
        <source>Unable to open attachments:
%1</source>
        <translation>Unable to open attachments:
%1</translation>
    </message>
    <message>
        <source>Confirm remove</source>
        <translation>Confirm remove</translation>
    </message>
    <message numerus="yes">
        <source>Unable to open file(s):
%1</source>
        <translation>
            <numerusform>Unable to open file(s):
%1</numerusform>
            <numerusform>Unable to open file(s):
%1</numerusform>
        </translation>
    </message>
</context>
<context>
    <name>EntryAttributesModel</name>
    <message>
        <source>Name</source>
        <translation>Name</translation>
    </message>
</context>
<context>
    <name>EntryHistoryModel</name>
    <message>
        <source>Last modified</source>
        <translation>Last modified</translation>
    </message>
    <message>
        <source>Title</source>
        <translation>Title</translation>
    </message>
    <message>
        <source>Username</source>
        <translation>Username</translation>
    </message>
    <message>
        <source>URL</source>
        <translation>URL</translation>
    </message>
</context>
<context>
    <name>EntryModel</name>
    <message>
        <source>Ref: </source>
        <comment>Reference abbreviation</comment>
        <translation>Ref: </translation>
    </message>
    <message>
        <source>Group</source>
        <translation>Group</translation>
    </message>
    <message>
        <source>Title</source>
        <translation>Title</translation>
    </message>
    <message>
        <source>Username</source>
        <translation>Username</translation>
    </message>
    <message>
        <source>URL</source>
        <translation>URL</translation>
    </message>
    <message>
        <source>Never</source>
        <translation>Never</translation>
    </message>
    <message>
        <source>Password</source>
        <translation>Password</translation>
    </message>
    <message>
        <source>Notes</source>
        <translation>Notes</translation>
    </message>
    <message>
        <source>Expires</source>
        <translation>Expires</translation>
    </message>
    <message>
        <source>Created</source>
        <translation>Created</translation>
    </message>
    <message>
        <source>Modified</source>
        <translation>Modified</translation>
    </message>
    <message>
        <source>Accessed</source>
        <translation>Accessed</translation>
    </message>
    <message>
        <source>Attachments</source>
        <translation>Attachments</translation>
    </message>
    <message>
        <source>Yes</source>
        <translation>Yes</translation>
    </message>
    <message>
        <source>TOTP</source>
        <translation>TOTP</translation>
    </message>
</context>
<context>
    <name>EntryPreviewWidget</name>
    <message>
        <source>Generate TOTP Token</source>
        <translation>Generate TOTP Token</translation>
    </message>
    <message>
        <source>Close</source>
        <translation>Close</translation>
    </message>
    <message>
        <source>General</source>
        <translation>General</translation>
    </message>
    <message>
        <source>Username</source>
        <translation>Username</translation>
    </message>
    <message>
        <source>Password</source>
        <translation>Password</translation>
    </message>
    <message>
        <source>Expiration</source>
        <translation>Expiration</translation>
    </message>
    <message>
        <source>URL</source>
        <translation>URL</translation>
    </message>
    <message>
        <source>Attributes</source>
        <translation>Attributes</translation>
    </message>
    <message>
        <source>Attachments</source>
        <translation>Attachments</translation>
    </message>
    <message>
        <source>Notes</source>
        <translation>Notes</translation>
    </message>
    <message>
        <source>Autotype</source>
        <translation>Autotype</translation>
    </message>
    <message>
        <source>Window</source>
        <translation>Window</translation>
    </message>
    <message>
        <source>Sequence</source>
        <translation>Sequence</translation>
    </message>
    <message>
        <source>Searching</source>
        <translation>Searching</translation>
    </message>
    <message>
        <source>Search</source>
        <translation>Search</translation>
    </message>
    <message>
        <source>Clear</source>
        <translation>Clear</translation>
    </message>
    <message>
        <source>Never</source>
        <translation>Never</translation>
    </message>
    <message>
        <source>[PROTECTED]</source>
        <translation>[PROTECTED]</translation>
    </message>
    <message>
        <source>&lt;b&gt;%1&lt;/b&gt;: %2</source>
        <comment>attributes line</comment>
        <translation>&lt;b&gt;%1&lt;/b&gt;: %2</translation>
    </message>
    <message>
        <source>Enabled</source>
        <translation>Enabled</translation>
    </message>
    <message>
        <source>Disabled</source>
        <translation>Disabled</translation>
    </message>
    <message>
        <source>Share</source>
        <translation>Share</translation>
    </message>
</context>
<context>
    <name>EntryView</name>
    <message>
        <source>Customize View</source>
        <translation>Customize View</translation>
    </message>
    <message>
        <source>Hide Usernames</source>
        <translation>Hide Usernames</translation>
    </message>
    <message>
        <source>Hide Passwords</source>
        <translation>Hide Passwords</translation>
    </message>
    <message>
        <source>Fit to window</source>
        <translation>Fit to window</translation>
    </message>
    <message>
        <source>Fit to contents</source>
        <translation>Fit to contents</translation>
    </message>
    <message>
        <source>Reset to defaults</source>
        <translation>Reset to defaults</translation>
    </message>
    <message>
        <source>Attachments (icon)</source>
        <translation>Attachments (icon)</translation>
    </message>
</context>
<context>
    <name>Group</name>
    <message>
        <source>Recycle Bin</source>
        <translation>Recycle Bin</translation>
    </message>
    <message>
        <source>[empty]</source>
        <comment>group has no children</comment>
        <translation>[empty]</translation>
    </message>
</context>
<context>
    <name>HostInstaller</name>
    <message>
        <source>KeePassXC: Cannot save file!</source>
        <translation>KeePassXC: Cannot save file!</translation>
    </message>
    <message>
        <source>Cannot save the native messaging script file.</source>
        <translation>Cannot save the native messaging script file.</translation>
    </message>
</context>
<context>
    <name>KMessageWidget</name>
    <message>
        <source>&amp;Close</source>
        <translation>&amp;Close</translation>
    </message>
    <message>
        <source>Close message</source>
        <translation>Close message</translation>
    </message>
</context>
<context>
    <name>Kdbx3Reader</name>
    <message>
        <source>Unable to calculate master key</source>
        <translation>Unable to calculate master key</translation>
    </message>
    <message>
        <source>Unable to issue challenge-response.</source>
        <translation>Unable to issue challenge-response.</translation>
    </message>
    <message>
        <source>Wrong key or database file is corrupt.</source>
        <translation>Wrong key or database file is corrupt.</translation>
    </message>
    <message>
        <source>missing database headers</source>
        <translation>missing database headers</translation>
    </message>
    <message>
        <source>Header doesn&apos;t match hash</source>
        <translation>Header doesn&apos;t match hash</translation>
    </message>
    <message>
        <source>Invalid header id size</source>
        <translation>Invalid header id size</translation>
    </message>
    <message>
        <source>Invalid header field length</source>
        <translation>Invalid header field length</translation>
    </message>
    <message>
        <source>Invalid header data length</source>
        <translation>Invalid header data length</translation>
    </message>
</context>
<context>
    <name>Kdbx3Writer</name>
    <message>
        <source>Unable to issue challenge-response.</source>
        <translation>Unable to issue challenge-response.</translation>
    </message>
    <message>
        <source>Unable to calculate master key</source>
        <translation>Unable to calculate master key</translation>
    </message>
</context>
<context>
    <name>Kdbx4Reader</name>
    <message>
        <source>missing database headers</source>
        <translation>missing database headers</translation>
    </message>
    <message>
        <source>Unable to calculate master key</source>
        <translation>Unable to calculate master key</translation>
    </message>
    <message>
        <source>Invalid header checksum size</source>
        <translation>Invalid header checksum size</translation>
    </message>
    <message>
        <source>Header SHA256 mismatch</source>
        <translation>Header SHA256 mismatch</translation>
    </message>
    <message>
        <source>Wrong key or database file is corrupt. (HMAC mismatch)</source>
        <translation>Wrong key or database file is corrupt. (HMAC mismatch)</translation>
    </message>
    <message>
        <source>Unknown cipher</source>
        <translation>Unknown cipher</translation>
    </message>
    <message>
        <source>Invalid header id size</source>
        <translation>Invalid header id size</translation>
    </message>
    <message>
        <source>Invalid header field length</source>
        <translation>Invalid header field length</translation>
    </message>
    <message>
        <source>Invalid header data length</source>
        <translation>Invalid header data length</translation>
    </message>
    <message>
        <source>Failed to open buffer for KDF parameters in header</source>
        <translation>Failed to open buffer for KDF parameters in header</translation>
    </message>
    <message>
        <source>Unsupported key derivation function (KDF) or invalid parameters</source>
        <translation>Unsupported key derivation function (KDF) or invalid parameters</translation>
    </message>
    <message>
        <source>Legacy header fields found in KDBX4 file.</source>
        <translation>Legacy header fields found in KDBX4 file.</translation>
    </message>
    <message>
        <source>Invalid inner header id size</source>
        <translation>Invalid inner header id size</translation>
    </message>
    <message>
        <source>Invalid inner header field length</source>
        <translation>Invalid inner header field length</translation>
    </message>
    <message>
        <source>Invalid inner header binary size</source>
        <translation>Invalid inner header binary size</translation>
    </message>
    <message>
        <source>Unsupported KeePass variant map version.</source>
        <extracomment>Translation: variant map = data structure for storing meta data</extracomment>
        <translation>Unsupported KeePass variant map version.</translation>
    </message>
    <message>
        <source>Invalid variant map entry name length</source>
        <extracomment>Translation: variant map = data structure for storing meta data</extracomment>
        <translation>Invalid variant map entry name length</translation>
    </message>
    <message>
        <source>Invalid variant map entry name data</source>
        <extracomment>Translation: variant map = data structure for storing meta data</extracomment>
        <translation>Invalid variant map entry name data</translation>
    </message>
    <message>
        <source>Invalid variant map entry value length</source>
        <extracomment>Translation: variant map = data structure for storing meta data</extracomment>
        <translation>Invalid variant map entry value length</translation>
    </message>
    <message>
        <source>Invalid variant map entry value data</source>
        <extracomment>Translation comment: variant map = data structure for storing meta data</extracomment>
        <translation>Invalid variant map entry value data</translation>
    </message>
    <message>
        <source>Invalid variant map Bool entry value length</source>
        <extracomment>Translation: variant map = data structure for storing meta data</extracomment>
        <translation>Invalid variant map Bool entry value length</translation>
    </message>
    <message>
        <source>Invalid variant map Int32 entry value length</source>
        <extracomment>Translation: variant map = data structure for storing meta data</extracomment>
        <translation>Invalid variant map Int32 entry value length</translation>
    </message>
    <message>
        <source>Invalid variant map UInt32 entry value length</source>
        <extracomment>Translation: variant map = data structure for storing meta data</extracomment>
        <translation>Invalid variant map UInt32 entry value length</translation>
    </message>
    <message>
        <source>Invalid variant map Int64 entry value length</source>
        <extracomment>Translation: variant map = data structure for storing meta data</extracomment>
        <translation>Invalid variant map Int64 entry value length</translation>
    </message>
    <message>
        <source>Invalid variant map UInt64 entry value length</source>
        <extracomment>Translation: variant map = data structure for storing meta data</extracomment>
        <translation>Invalid variant map UInt64 entry value length</translation>
    </message>
    <message>
        <source>Invalid variant map entry type</source>
        <extracomment>Translation: variant map = data structure for storing meta data</extracomment>
        <translation>Invalid variant map entry type</translation>
    </message>
    <message>
        <source>Invalid variant map field type size</source>
        <extracomment>Translation: variant map = data structure for storing meta data</extracomment>
        <translation>Invalid variant map field type size</translation>
    </message>
</context>
<context>
    <name>Kdbx4Writer</name>
    <message>
        <source>Invalid symmetric cipher algorithm.</source>
        <translation>Invalid symmetric cipher algorithm.</translation>
    </message>
    <message>
        <source>Invalid symmetric cipher IV size.</source>
        <comment>IV = Initialization Vector for symmetric cipher</comment>
        <translation>Invalid symmetric cipher IV size.</translation>
    </message>
    <message>
        <source>Unable to calculate master key</source>
        <translation>Unable to calculate master key</translation>
    </message>
    <message>
        <source>Failed to serialize KDF parameters variant map</source>
        <extracomment>Translation comment: variant map = data structure for storing meta data</extracomment>
        <translation>Failed to serialize KDF parameters variant map</translation>
    </message>
</context>
<context>
    <name>KdbxReader</name>
    <message>
        <source>Unsupported cipher</source>
        <translation>Unsupported cipher</translation>
    </message>
    <message>
        <source>Invalid compression flags length</source>
        <translation>Invalid compression flags length</translation>
    </message>
    <message>
        <source>Unsupported compression algorithm</source>
        <translation>Unsupported compression algorithm</translation>
    </message>
    <message>
        <source>Invalid master seed size</source>
        <translation>Invalid master seed size</translation>
    </message>
    <message>
        <source>Invalid transform seed size</source>
        <translation>Invalid transform seed size</translation>
    </message>
    <message>
        <source>Invalid transform rounds size</source>
        <translation>Invalid transform rounds size</translation>
    </message>
    <message>
        <source>Invalid start bytes size</source>
        <translation>Invalid start bytes size</translation>
    </message>
    <message>
        <source>Invalid random stream id size</source>
        <translation>Invalid random stream id size</translation>
    </message>
    <message>
        <source>Invalid inner random stream cipher</source>
        <translation>Invalid inner random stream cipher</translation>
    </message>
    <message>
        <source>Not a KeePass database.</source>
        <translation>Not a KeePass database.</translation>
    </message>
    <message>
        <source>The selected file is an old KeePass 1 database (.kdb).

You can import it by clicking on Database &gt; &apos;Import KeePass 1 database...&apos;.
This is a one-way migration. You won&apos;t be able to open the imported database with the old KeePassX 0.4 version.</source>
        <translation>The selected file is an old KeePass 1 database (.kdb).

You can import it by clicking on Database &gt; &apos;Import KeePass 1 database...&apos;.
This is a one-way migration. You won&apos;t be able to open the imported database with the old KeePassX 0.4 version.</translation>
    </message>
    <message>
        <source>Unsupported KeePass 2 database version.</source>
        <translation>Unsupported KeePass 2 database version.</translation>
    </message>
    <message>
        <source>Invalid cipher uuid length: %1 (length=%2)</source>
        <translation>Invalid cipher uuid length: %1 (length=%2)</translation>
    </message>
    <message>
        <source>Unable to parse UUID: %1</source>
        <translation>Unable to parse UUID: %1</translation>
    </message>
    <message>
        <source>Failed to read database file.</source>
        <translation>Failed to read database file.</translation>
    </message>
</context>
<context>
    <name>KdbxXmlReader</name>
    <message>
        <source>XML parsing failure: %1</source>
        <translation>XML parsing failure: %1</translation>
    </message>
    <message>
        <source>No root group</source>
        <translation>No root group</translation>
    </message>
    <message>
        <source>Missing icon uuid or data</source>
        <translation>Missing icon uuid or data</translation>
    </message>
    <message>
        <source>Missing custom data key or value</source>
        <translation>Missing custom data key or value</translation>
    </message>
    <message>
        <source>Multiple group elements</source>
        <translation>Multiple group elements</translation>
    </message>
    <message>
        <source>Null group uuid</source>
        <translation>Null group uuid</translation>
    </message>
    <message>
        <source>Invalid group icon number</source>
        <translation>Invalid group icon number</translation>
    </message>
    <message>
        <source>Invalid EnableAutoType value</source>
        <translation>Invalid EnableAutoType value</translation>
    </message>
    <message>
        <source>Invalid EnableSearching value</source>
        <translation>Invalid EnableSearching value</translation>
    </message>
    <message>
        <source>No group uuid found</source>
        <translation>No group uuid found</translation>
    </message>
    <message>
        <source>Null DeleteObject uuid</source>
        <translation>Null DeleteObject uuid</translation>
    </message>
    <message>
        <source>Missing DeletedObject uuid or time</source>
        <translation>Missing DeletedObject uuid or time</translation>
    </message>
    <message>
        <source>Null entry uuid</source>
        <translation>Null entry uuid</translation>
    </message>
    <message>
        <source>Invalid entry icon number</source>
        <translation>Invalid entry icon number</translation>
    </message>
    <message>
        <source>History element in history entry</source>
        <translation>History element in history entry</translation>
    </message>
    <message>
        <source>No entry uuid found</source>
        <translation>No entry uuid found</translation>
    </message>
    <message>
        <source>History element with different uuid</source>
        <translation>History element with different uuid</translation>
    </message>
    <message>
        <source>Duplicate custom attribute found</source>
        <translation>Duplicate custom attribute found</translation>
    </message>
    <message>
        <source>Entry string key or value missing</source>
        <translation>Entry string key or value missing</translation>
    </message>
    <message>
        <source>Duplicate attachment found</source>
        <translation>Duplicate attachment found</translation>
    </message>
    <message>
        <source>Entry binary key or value missing</source>
        <translation>Entry binary key or value missing</translation>
    </message>
    <message>
        <source>Auto-type association window or sequence missing</source>
        <translation>Auto-type association window or sequence missing</translation>
    </message>
    <message>
        <source>Invalid bool value</source>
        <translation>Invalid bool value</translation>
    </message>
    <message>
        <source>Invalid date time value</source>
        <translation>Invalid date time value</translation>
    </message>
    <message>
        <source>Invalid color value</source>
        <translation>Invalid color value</translation>
    </message>
    <message>
        <source>Invalid color rgb part</source>
        <translation>Invalid color rgb part</translation>
    </message>
    <message>
        <source>Invalid number value</source>
        <translation>Invalid number value</translation>
    </message>
    <message>
        <source>Invalid uuid value</source>
        <translation>Invalid uuid value</translation>
    </message>
    <message>
        <source>Unable to decompress binary</source>
        <extracomment>Translator meant is a binary data inside an entry</extracomment>
        <translation>Unable to decompress binary</translation>
    </message>
    <message>
        <source>XML error:
%1
Line %2, column %3</source>
        <translation>XML error:
%1
Line %2, column %3</translation>
    </message>
</context>
<context>
    <name>KeePass1OpenWidget</name>
    <message>
        <source>Import KeePass1 database</source>
        <translation>Import KeePass1 database</translation>
    </message>
    <message>
        <source>Unable to open the database.</source>
        <translation>Unable to open the database.</translation>
    </message>
</context>
<context>
    <name>KeePass1Reader</name>
    <message>
        <source>Unable to read keyfile.</source>
        <translation>Unable to read keyfile.</translation>
    </message>
    <message>
        <source>Not a KeePass database.</source>
        <translation>Not a KeePass database.</translation>
    </message>
    <message>
        <source>Unsupported encryption algorithm.</source>
        <translation>Unsupported encryption algorithm.</translation>
    </message>
    <message>
        <source>Unsupported KeePass database version.</source>
        <translation>Unsupported KeePass database version.</translation>
    </message>
    <message>
        <source>Unable to read encryption IV</source>
        <comment>IV = Initialization Vector for symmetric cipher</comment>
        <translation>Unable to read encryption IV</translation>
    </message>
    <message>
        <source>Invalid number of groups</source>
        <translation>Invalid number of groups</translation>
    </message>
    <message>
        <source>Invalid number of entries</source>
        <translation>Invalid number of entries</translation>
    </message>
    <message>
        <source>Invalid content hash size</source>
        <translation>Invalid content hash size</translation>
    </message>
    <message>
        <source>Invalid transform seed size</source>
        <translation>Invalid transform seed size</translation>
    </message>
    <message>
        <source>Invalid number of transform rounds</source>
        <translation>Invalid number of transform rounds</translation>
    </message>
    <message>
        <source>Unable to construct group tree</source>
        <translation>Unable to construct group tree</translation>
    </message>
    <message>
        <source>Root</source>
        <translation>Root</translation>
    </message>
    <message>
        <source>Unable to calculate master key</source>
        <translation>Unable to calculate master key</translation>
    </message>
    <message>
        <source>Wrong key or database file is corrupt.</source>
        <translation>Wrong key or database file is corrupt.</translation>
    </message>
    <message>
        <source>Key transformation failed</source>
        <translation>Key transformation failed</translation>
    </message>
    <message>
        <source>Invalid group field type number</source>
        <translation>Invalid group field type number</translation>
    </message>
    <message>
        <source>Invalid group field size</source>
        <translation>Invalid group field size</translation>
    </message>
    <message>
        <source>Read group field data doesn&apos;t match size</source>
        <translation>Read group field data doesn&apos;t match size</translation>
    </message>
    <message>
        <source>Incorrect group id field size</source>
        <translation>Incorrect group id field size</translation>
    </message>
    <message>
        <source>Incorrect group creation time field size</source>
        <translation>Incorrect group creation time field size</translation>
    </message>
    <message>
        <source>Incorrect group modification time field size</source>
        <translation>Incorrect group modification time field size</translation>
    </message>
    <message>
        <source>Incorrect group access time field size</source>
        <translation>Incorrect group access time field size</translation>
    </message>
    <message>
        <source>Incorrect group expiry time field size</source>
        <translation>Incorrect group expiry time field size</translation>
    </message>
    <message>
        <source>Incorrect group icon field size</source>
        <translation>Incorrect group icon field size</translation>
    </message>
    <message>
        <source>Incorrect group level field size</source>
        <translation>Incorrect group level field size</translation>
    </message>
    <message>
        <source>Invalid group field type</source>
        <translation>Invalid group field type</translation>
    </message>
    <message>
        <source>Missing group id or level</source>
        <translation>Missing group id or level</translation>
    </message>
    <message>
        <source>Missing entry field type number</source>
        <translation>Missing entry field type number</translation>
    </message>
    <message>
        <source>Invalid entry field size</source>
        <translation>Invalid entry field size</translation>
    </message>
    <message>
        <source>Read entry field data doesn&apos;t match size</source>
        <translation>Read entry field data doesn&apos;t match size</translation>
    </message>
    <message>
        <source>Invalid entry uuid field size</source>
        <translation>Invalid entry uuid field size</translation>
    </message>
    <message>
        <source>Invalid entry group id field size</source>
        <translation>Invalid entry group id field size</translation>
    </message>
    <message>
        <source>Invalid entry icon field size</source>
        <translation>Invalid entry icon field size</translation>
    </message>
    <message>
        <source>Invalid entry creation time field size</source>
        <translation>Invalid entry creation time field size</translation>
    </message>
    <message>
        <source>Invalid entry modification time field size</source>
        <translation>Invalid entry modification time field size</translation>
    </message>
    <message>
        <source>Invalid entry expiry time field size</source>
        <translation>Invalid entry expiry time field size</translation>
    </message>
    <message>
        <source>Invalid entry field type</source>
        <translation>Invalid entry field type</translation>
    </message>
    <message>
        <source>unable to seek to content position</source>
        <translation>unable to seek to content position</translation>
    </message>
</context>
<context>
    <name>KeeShare</name>
    <message>
        <source>Disabled share</source>
        <translation>Disabled share</translation>
    </message>
    <message>
        <source>Import from</source>
        <translation>Import from</translation>
    </message>
    <message>
        <source>Export to</source>
        <translation>Export to</translation>
    </message>
    <message>
        <source>Synchronize with</source>
        <translation>Synchronize with</translation>
    </message>
    <message>
        <source>Disabled share %1</source>
        <translation type="unfinished"></translation>
    </message>
    <message>
        <source>Import from share %1</source>
        <translation type="unfinished"></translation>
    </message>
    <message>
        <source>Export to share %1</source>
        <translation type="unfinished"></translation>
    </message>
    <message>
        <source>Synchronize with share %1</source>
        <translation type="unfinished"></translation>
    </message>
</context>
<context>
    <name>KeyComponentWidget</name>
    <message>
        <source>Key Component</source>
        <translation>Key Component</translation>
    </message>
    <message>
        <source>Key Component Description</source>
        <translation>Key Component Description</translation>
    </message>
    <message>
        <source>Cancel</source>
        <translation>Cancel</translation>
    </message>
    <message>
        <source>Key Component set, click to change or remove</source>
        <translation>Key Component set, click to change or remove</translation>
    </message>
    <message>
        <source>Add %1</source>
        <comment>Add a key component</comment>
        <translation>Add %1</translation>
    </message>
    <message>
        <source>Change %1</source>
        <comment>Change a key component</comment>
        <translation>Change %1</translation>
    </message>
    <message>
        <source>Remove %1</source>
        <comment>Remove a key component</comment>
        <translation>Remove %1</translation>
    </message>
    <message>
        <source>%1 set, click to change or remove</source>
        <comment>Change or remove a key component</comment>
        <translation>%1 set, click to change or remove</translation>
    </message>
</context>
<context>
    <name>KeyFileEditWidget</name>
    <message>
        <source>Browse</source>
        <translation>Browse</translation>
    </message>
    <message>
        <source>Generate</source>
        <translation>Generate</translation>
    </message>
    <message>
        <source>Key File</source>
        <translation>Key File</translation>
    </message>
    <message>
        <source>&lt;p&gt;You can add a key file containing random bytes for additional security.&lt;/p&gt;&lt;p&gt;You must keep it secret and never lose it or you will be locked out!&lt;/p&gt;</source>
        <translation>&lt;p&gt;You can add a key file containing random bytes for additional security.&lt;/p&gt;&lt;p&gt;You must keep it secret and never lose it or you will be locked out!&lt;/p&gt;</translation>
    </message>
    <message>
        <source>Legacy key file format</source>
        <translation>Legacy key file format</translation>
    </message>
    <message>
        <source>You are using a legacy key file format which may become
unsupported in the future.

Please go to the master key settings and generate a new key file.</source>
        <translation>You are using a legacy key file format which may become
unsupported in the future.

Please go to the master key settings and generate a new key file.</translation>
    </message>
    <message>
        <source>Error loading the key file &apos;%1&apos;
Message: %2</source>
        <translation>Error loading the key file &apos;%1&apos;
Message: %2</translation>
    </message>
    <message>
        <source>Key files</source>
        <translation>Key files</translation>
    </message>
    <message>
        <source>All files</source>
        <translation>All files</translation>
    </message>
    <message>
        <source>Create Key File...</source>
        <translation>Create Key File...</translation>
    </message>
    <message>
        <source>Error creating key file</source>
        <translation>Error creating key file</translation>
    </message>
    <message>
        <source>Unable to create key file: %1</source>
        <translation>Unable to create key file: %1</translation>
    </message>
    <message>
        <source>Select a key file</source>
        <translation>Select a key file</translation>
    </message>
</context>
<context>
    <name>MainWindow</name>
    <message>
        <source>&amp;Database</source>
        <translation>&amp;Database</translation>
    </message>
    <message>
        <source>&amp;Recent databases</source>
        <translation>&amp;Recent databases</translation>
    </message>
    <message>
        <source>&amp;Help</source>
        <translation>&amp;Help</translation>
    </message>
    <message>
        <source>E&amp;ntries</source>
        <translation>E&amp;ntries</translation>
    </message>
    <message>
        <source>&amp;Groups</source>
        <translation>&amp;Groups</translation>
    </message>
    <message>
        <source>&amp;Tools</source>
        <translation>&amp;Tools</translation>
    </message>
    <message>
        <source>&amp;Quit</source>
        <translation>&amp;Quit</translation>
    </message>
    <message>
        <source>&amp;About</source>
        <translation>&amp;About</translation>
    </message>
    <message>
        <source>&amp;Open database...</source>
        <translation>&amp;Open database...</translation>
    </message>
    <message>
        <source>&amp;Save database</source>
        <translation>&amp;Save database</translation>
    </message>
    <message>
        <source>&amp;Close database</source>
        <translation>&amp;Close database</translation>
    </message>
    <message>
        <source>&amp;Delete entry</source>
        <translation>&amp;Delete entry</translation>
    </message>
    <message>
        <source>&amp;Edit group</source>
        <translation>&amp;Edit group</translation>
    </message>
    <message>
        <source>&amp;Delete group</source>
        <translation>&amp;Delete group</translation>
    </message>
    <message>
        <source>Sa&amp;ve database as...</source>
        <translation>Sa&amp;ve database as...</translation>
    </message>
    <message>
        <source>Database settings</source>
        <translation>Database settings</translation>
    </message>
    <message>
        <source>&amp;Clone entry</source>
        <translation>&amp;Clone entry</translation>
    </message>
    <message>
        <source>Copy &amp;username</source>
        <translation>Copy &amp;username</translation>
    </message>
    <message>
        <source>Copy username to clipboard</source>
        <translation>Copy username to clipboard</translation>
    </message>
    <message>
        <source>Copy password to clipboard</source>
        <translation>Copy password to clipboard</translation>
    </message>
    <message>
        <source>&amp;Settings</source>
        <translation>&amp;Settings</translation>
    </message>
    <message>
        <source>Password Generator</source>
        <translation>Password Generator</translation>
    </message>
    <message>
        <source>&amp;Lock databases</source>
        <translation>&amp;Lock databases</translation>
    </message>
    <message>
        <source>&amp;Title</source>
        <translation>&amp;Title</translation>
    </message>
    <message>
        <source>Copy title to clipboard</source>
        <translation>Copy title to clipboard</translation>
    </message>
    <message>
        <source>&amp;URL</source>
        <translation>&amp;URL</translation>
    </message>
    <message>
        <source>Copy URL to clipboard</source>
        <translation>Copy URL to clipboard</translation>
    </message>
    <message>
        <source>&amp;Notes</source>
        <translation>&amp;Notes</translation>
    </message>
    <message>
        <source>Copy notes to clipboard</source>
        <translation>Copy notes to clipboard</translation>
    </message>
    <message>
        <source>&amp;Export to CSV file...</source>
        <translation>&amp;Export to CSV file...</translation>
    </message>
    <message>
        <source>Set up TOTP...</source>
        <translation>Set up TOTP...</translation>
    </message>
    <message>
        <source>Copy &amp;TOTP</source>
        <translation>Copy &amp;TOTP</translation>
    </message>
    <message>
        <source>E&amp;mpty recycle bin</source>
        <translation>E&amp;mpty recycle bin</translation>
    </message>
    <message>
        <source>Clear history</source>
        <translation>Clear history</translation>
    </message>
    <message>
        <source>Access error for config file %1</source>
        <translation>Access error for config file %1</translation>
    </message>
    <message>
        <source>Settings</source>
        <translation>Settings</translation>
    </message>
    <message>
        <source>Toggle window</source>
        <translation>Toggle window</translation>
    </message>
    <message>
        <source>Quit KeePassXC</source>
        <translation>Quit KeePassXC</translation>
    </message>
    <message>
        <source>Please touch the button on your YubiKey!</source>
        <translation>Please touch the button on your YubiKey!</translation>
    </message>
    <message>
        <source>WARNING: You are using an unstable build of KeePassXC!
There is a high risk of corruption, maintain a backup of your databases.
This version is not meant for production use.</source>
        <translation>WARNING: You are using an unstable build of KeePassXC!
There is a high risk of corruption, maintain a backup of your databases.
This version is not meant for production use.</translation>
    </message>
    <message>
        <source>&amp;Donate</source>
        <translation>&amp;Donate</translation>
    </message>
    <message>
        <source>Report a &amp;bug</source>
        <translation>Report a &amp;bug</translation>
    </message>
    <message>
        <source>WARNING: Your Qt version may cause KeePassXC to crash with an On-Screen Keyboard!
We recommend you use the AppImage available on our downloads page.</source>
        <translation>WARNING: Your Qt version may cause KeePassXC to crash with an On-Screen Keyboard!
We recommend you use the AppImage available on our downloads page.</translation>
    </message>
    <message>
        <source>&amp;Import</source>
        <translation>&amp;Import</translation>
    </message>
    <message>
        <source>Copy att&amp;ribute...</source>
        <translation>Copy att&amp;ribute...</translation>
    </message>
    <message>
        <source>TOTP...</source>
        <translation>TOTP...</translation>
    </message>
    <message>
        <source>&amp;New database...</source>
        <translation>&amp;New database...</translation>
    </message>
    <message>
        <source>Create a new database</source>
        <translation>Create a new database</translation>
    </message>
    <message>
        <source>&amp;Merge from database...</source>
        <translation>&amp;Merge from database...</translation>
    </message>
    <message>
        <source>Merge from another KDBX database</source>
        <translation>Merge from another KDBX database</translation>
    </message>
    <message>
        <source>&amp;New entry</source>
        <translation>&amp;New entry</translation>
    </message>
    <message>
        <source>Add a new entry</source>
        <translation>Add a new entry</translation>
    </message>
    <message>
        <source>&amp;Edit entry</source>
        <translation>&amp;Edit entry</translation>
    </message>
    <message>
        <source>View or edit entry</source>
        <translation>View or edit entry</translation>
    </message>
    <message>
        <source>&amp;New group</source>
        <translation>&amp;New group</translation>
    </message>
    <message>
        <source>Add a new group</source>
        <translation>Add a new group</translation>
    </message>
    <message>
        <source>Change master &amp;key...</source>
        <translation>Change master &amp;key...</translation>
    </message>
    <message>
        <source>&amp;Database settings...</source>
        <translation>&amp;Database settings...</translation>
    </message>
    <message>
        <source>Copy &amp;password</source>
        <translation>Copy &amp;password</translation>
    </message>
    <message>
        <source>Perform &amp;Auto-Type</source>
        <translation>Perform &amp;Auto-Type</translation>
    </message>
    <message>
        <source>Open &amp;URL</source>
        <translation>Open &amp;URL</translation>
    </message>
    <message>
        <source>KeePass 1 database...</source>
        <translation>KeePass 1 database...</translation>
    </message>
    <message>
        <source>Import a KeePass 1 database</source>
        <translation>Import a KeePass 1 database</translation>
    </message>
    <message>
        <source>CSV file...</source>
        <translation>CSV file...</translation>
    </message>
    <message>
        <source>Import a CSV file</source>
        <translation>Import a CSV file</translation>
    </message>
    <message>
        <source>Show TOTP...</source>
        <translation>Show TOTP...</translation>
    </message>
    <message>
        <source>Show TOTP QR Code...</source>
        <translation>Show TOTP QR Code...</translation>
    </message>
    <message>
        <source>Check for Updates...</source>
        <translation>Check for Updates...</translation>
    </message>
    <message>
        <source>Share entry</source>
        <translation>Share entry</translation>
    </message>
    <message>
        <source>NOTE: You are using a pre-release version of KeePassXC!
Expect some bugs and minor issues, this version is not meant for production use.</source>
        <translation>NOTE: You are using a pre-release version of KeePassXC!
Expect some bugs and minor issues, this version is not meant for production use.</translation>
    </message>
    <message>
        <source>Check for updates on startup?</source>
        <translation>Check for updates on startup?</translation>
    </message>
    <message>
        <source>Would you like KeePassXC to check for updates on startup?</source>
        <translation>Would you like KeePassXC to check for updates on startup?</translation>
    </message>
    <message>
        <source>You can always check for updates manually from the application menu.</source>
        <translation>You can always check for updates manually from the application menu.</translation>
    </message>
</context>
<context>
    <name>Merger</name>
    <message>
        <source>Creating missing %1 [%2]</source>
        <translation>Creating missing %1 [%2]</translation>
    </message>
    <message>
        <source>Relocating %1 [%2]</source>
        <translation>Relocating %1 [%2]</translation>
    </message>
    <message>
        <source>Overwriting %1 [%2]</source>
        <translation>Overwriting %1 [%2]</translation>
    </message>
    <message>
        <source>older entry merged from database &quot;%1&quot;</source>
        <translation>older entry merged from database &quot;%1&quot;</translation>
    </message>
    <message>
        <source>Adding backup for older target %1 [%2]</source>
        <translation>Adding backup for older target %1 [%2]</translation>
    </message>
    <message>
        <source>Adding backup for older source %1 [%2]</source>
        <translation>Adding backup for older source %1 [%2]</translation>
    </message>
    <message>
        <source>Reapplying older target entry on top of newer source %1 [%2]</source>
        <translation>Reapplying older target entry on top of newer source %1 [%2]</translation>
    </message>
    <message>
        <source>Reapplying older source entry on top of newer target %1 [%2]</source>
        <translation>Reapplying older source entry on top of newer target %1 [%2]</translation>
    </message>
    <message>
        <source>Synchronizing from newer source %1 [%2]</source>
        <translation>Synchronizing from newer source %1 [%2]</translation>
    </message>
    <message>
        <source>Synchronizing from older source %1 [%2]</source>
        <translation>Synchronizing from older source %1 [%2]</translation>
    </message>
    <message>
        <source>Deleting child %1 [%2]</source>
        <translation>Deleting child %1 [%2]</translation>
    </message>
    <message>
        <source>Deleting orphan %1 [%2]</source>
        <translation>Deleting orphan %1 [%2]</translation>
    </message>
    <message>
        <source>Changed deleted objects</source>
        <translation>Changed deleted objects</translation>
    </message>
    <message>
        <source>Adding missing icon %1</source>
        <translation>Adding missing icon %1</translation>
    </message>
</context>
<context>
    <name>NewDatabaseWizard</name>
    <message>
        <source>Create a new KeePassXC database...</source>
        <translation>Create a new KeePassXC database...</translation>
    </message>
    <message>
        <source>Root</source>
        <comment>Root group</comment>
        <translation>Root</translation>
    </message>
</context>
<context>
    <name>NewDatabaseWizardPage</name>
    <message>
        <source>WizardPage</source>
        <translation>WizardPage</translation>
    </message>
    <message>
        <source>En&amp;cryption Settings</source>
        <translation>En&amp;cryption Settings</translation>
    </message>
    <message>
        <source>Here you can adjust the database encryption settings. Don&apos;t worry, you can change them later in the database settings.</source>
        <translation>Here you can adjust the database encryption settings. Don&apos;t worry, you can change them later in the database settings.</translation>
    </message>
    <message>
        <source>Advanced Settings</source>
        <translation>Advanced Settings</translation>
    </message>
    <message>
        <source>Simple Settings</source>
        <translation>Simple Settings</translation>
    </message>
</context>
<context>
    <name>NewDatabaseWizardPageEncryption</name>
    <message>
        <source>Encryption Settings</source>
        <translation>Encryption Settings</translation>
    </message>
    <message>
        <source>Here you can adjust the database encryption settings. Don&apos;t worry, you can change them later in the database settings.</source>
        <translation>Here you can adjust the database encryption settings. Don&apos;t worry, you can change them later in the database settings.</translation>
    </message>
</context>
<context>
    <name>NewDatabaseWizardPageMasterKey</name>
    <message>
        <source>Database Master Key</source>
        <translation>Database Master Key</translation>
    </message>
    <message>
        <source>A master key known only to you protects your database.</source>
        <translation>A master key known only to you protects your database.</translation>
    </message>
</context>
<context>
    <name>NewDatabaseWizardPageMetaData</name>
    <message>
        <source>General Database Information</source>
        <translation>General Database Information</translation>
    </message>
    <message>
        <source>Please fill in the display name and an optional description for your new database:</source>
        <translation>Please fill in the display name and an optional description for your new database:</translation>
    </message>
</context>
<context>
    <name>OpenSSHKey</name>
    <message>
        <source>Invalid key file, expecting an OpenSSH key</source>
        <translation>Invalid key file, expecting an OpenSSH key</translation>
    </message>
    <message>
        <source>PEM boundary mismatch</source>
        <translation>PEM boundary mismatch</translation>
    </message>
    <message>
        <source>Base64 decoding failed</source>
        <translation>Base64 decoding failed</translation>
    </message>
    <message>
        <source>Key file way too small.</source>
        <translation>Key file way too small.</translation>
    </message>
    <message>
        <source>Key file magic header id invalid</source>
        <translation>Key file magic header id invalid</translation>
    </message>
    <message>
        <source>Found zero keys</source>
        <translation>Found zero keys</translation>
    </message>
    <message>
        <source>Failed to read public key.</source>
        <translation>Failed to read public key.</translation>
    </message>
    <message>
        <source>Corrupted key file, reading private key failed</source>
        <translation>Corrupted key file, reading private key failed</translation>
    </message>
    <message>
        <source>No private key payload to decrypt</source>
        <translation>No private key payload to decrypt</translation>
    </message>
    <message>
        <source>Trying to run KDF without cipher</source>
        <translation>Trying to run KDF without cipher</translation>
    </message>
    <message>
        <source>Passphrase is required to decrypt this key</source>
        <translation>Passphrase is required to decrypt this key</translation>
    </message>
    <message>
        <source>Key derivation failed, key file corrupted?</source>
        <translation>Key derivation failed, key file corrupted?</translation>
    </message>
    <message>
        <source>Decryption failed, wrong passphrase?</source>
        <translation>Decryption failed, wrong passphrase?</translation>
    </message>
    <message>
        <source>Unexpected EOF while reading public key</source>
        <translation>Unexpected EOF while reading public key</translation>
    </message>
    <message>
        <source>Unexpected EOF while reading private key</source>
        <translation>Unexpected EOF while reading private key</translation>
    </message>
    <message>
        <source>Can&apos;t write public key as it is empty</source>
        <translation>Can&apos;t write public key as it is empty</translation>
    </message>
    <message>
        <source>Unexpected EOF when writing public key</source>
        <translation>Unexpected EOF when writing public key</translation>
    </message>
    <message>
        <source>Can&apos;t write private key as it is empty</source>
        <translation>Can&apos;t write private key as it is empty</translation>
    </message>
    <message>
        <source>Unexpected EOF when writing private key</source>
        <translation>Unexpected EOF when writing private key</translation>
    </message>
    <message>
        <source>Unsupported key type: %1</source>
        <translation>Unsupported key type: %1</translation>
    </message>
    <message>
        <source>Unknown cipher: %1</source>
        <translation>Unknown cipher: %1</translation>
    </message>
    <message>
        <source>Cipher IV is too short for MD5 kdf</source>
        <translation>Cipher IV is too short for MD5 kdf</translation>
    </message>
    <message>
        <source>Unknown KDF: %1</source>
        <translation>Unknown KDF: %1</translation>
    </message>
    <message>
        <source>Unknown key type: %1</source>
        <translation>Unknown key type: %1</translation>
    </message>
</context>
<context>
    <name>PasswordEditWidget</name>
    <message>
        <source>Enter password:</source>
        <translation>Enter password:</translation>
    </message>
    <message>
        <source>Confirm password:</source>
        <translation>Confirm password:</translation>
    </message>
    <message>
        <source>Password</source>
        <translation>Password</translation>
    </message>
    <message>
        <source>&lt;p&gt;A password is the primary method for securing your database.&lt;/p&gt;&lt;p&gt;Good passwords are long and unique. KeePassXC can generate one for you.&lt;/p&gt;</source>
        <translation>&lt;p&gt;A password is the primary method for securing your database.&lt;/p&gt;&lt;p&gt;Good passwords are long and unique. KeePassXC can generate one for you.&lt;/p&gt;</translation>
    </message>
    <message>
        <source>Passwords do not match.</source>
        <translation>Passwords do not match.</translation>
    </message>
    <message>
        <source>Generate master password</source>
        <translation>Generate master password</translation>
    </message>
</context>
<context>
    <name>PasswordGeneratorWidget</name>
    <message>
        <source>%p%</source>
        <translation>%p%</translation>
    </message>
    <message>
        <source>Password:</source>
        <translation>Password:</translation>
    </message>
    <message>
        <source>strength</source>
        <comment>Password strength</comment>
        <translation>strength</translation>
    </message>
    <message>
        <source>entropy</source>
        <translation>entropy</translation>
    </message>
    <message>
        <source>Password</source>
        <translation>Password</translation>
    </message>
    <message>
        <source>Character Types</source>
        <translation>Character Types</translation>
    </message>
    <message>
        <source>Upper Case Letters</source>
        <translation>Upper Case Letters</translation>
    </message>
    <message>
        <source>Lower Case Letters</source>
        <translation>Lower Case Letters</translation>
    </message>
    <message>
        <source>Numbers</source>
        <translation>Numbers</translation>
    </message>
    <message>
        <source>Special Characters</source>
        <translation>Special Characters</translation>
    </message>
    <message>
        <source>Extended ASCII</source>
        <translation>Extended ASCII</translation>
    </message>
    <message>
        <source>Exclude look-alike characters</source>
        <translation>Exclude look-alike characters</translation>
    </message>
    <message>
        <source>Pick characters from every group</source>
        <translation>Pick characters from every group</translation>
    </message>
    <message>
        <source>&amp;Length:</source>
        <translation>&amp;Length:</translation>
    </message>
    <message>
        <source>Passphrase</source>
        <translation>Passphrase</translation>
    </message>
    <message>
        <source>Wordlist:</source>
        <translation>Wordlist:</translation>
    </message>
    <message>
        <source>Word Separator:</source>
        <translation>Word Separator:</translation>
    </message>
    <message>
        <source>Copy</source>
        <translation>Copy</translation>
    </message>
    <message>
        <source>Accept</source>
        <translation>Accept</translation>
    </message>
    <message>
        <source>Close</source>
        <translation>Close</translation>
    </message>
    <message>
        <source>Entropy: %1 bit</source>
        <translation>Entropy: %1 bit</translation>
    </message>
    <message>
        <source>Password Quality: %1</source>
        <translation>Password Quality: %1</translation>
    </message>
    <message>
        <source>Poor</source>
        <comment>Password quality</comment>
        <translation>Poor</translation>
    </message>
    <message>
        <source>Weak</source>
        <comment>Password quality</comment>
        <translation>Weak</translation>
    </message>
    <message>
        <source>Good</source>
        <comment>Password quality</comment>
        <translation>Good</translation>
    </message>
    <message>
        <source>Excellent</source>
        <comment>Password quality</comment>
        <translation>Excellent</translation>
    </message>
    <message>
        <source>ExtendedASCII</source>
        <translation>ExtendedASCII</translation>
    </message>
    <message>
        <source>Switch to advanced mode</source>
        <translation>Switch to advanced mode</translation>
    </message>
    <message>
        <source>Advanced</source>
        <translation>Advanced</translation>
    </message>
    <message>
        <source>Upper Case Letters A to F</source>
        <translation>Upper Case Letters A to F</translation>
    </message>
    <message>
        <source>A-Z</source>
        <translation>A-Z</translation>
    </message>
    <message>
        <source>Lower Case Letters A to F</source>
        <translation>Lower Case Letters A to F</translation>
    </message>
    <message>
        <source>a-z</source>
        <translation>a-z</translation>
    </message>
    <message>
        <source>0-9</source>
        <translation>0-9</translation>
    </message>
    <message>
        <source>Braces</source>
        <translation>Braces</translation>
    </message>
    <message>
        <source>{[(</source>
        <translation>{[(</translation>
    </message>
    <message>
        <source>Punctuation</source>
        <translation>Punctuation</translation>
    </message>
    <message>
        <source>.,:;</source>
        <translation>.,:;</translation>
    </message>
    <message>
        <source>Quotes</source>
        <translation>Quotes</translation>
    </message>
    <message>
        <source>&quot; &apos;</source>
        <translation>&quot; &apos;</translation>
    </message>
    <message>
        <source>Math</source>
        <translation>Math</translation>
    </message>
    <message>
        <source>&lt;*+!?=</source>
        <translation>&lt;*+!?=</translation>
    </message>
    <message>
        <source>Dashes</source>
        <translation>Dashes</translation>
    </message>
    <message>
        <source>\_|-/</source>
        <translation>\_|-/</translation>
    </message>
    <message>
        <source>Logograms</source>
        <translation>Logograms</translation>
    </message>
    <message>
        <source>#$%&amp;&amp;@^`~</source>
        <translation>#$%&amp;&amp;@^`~</translation>
    </message>
    <message>
        <source>Switch to simple mode</source>
        <translation>Switch to simple mode</translation>
    </message>
    <message>
        <source>Simple</source>
        <translation>Simple</translation>
    </message>
    <message>
        <source>Character set to exclude from generated password</source>
        <translation>Character set to exclude from generated password</translation>
    </message>
    <message>
        <source>Do not include:</source>
        <translation>Do not include:</translation>
    </message>
    <message>
        <source>Add non-hex letters to &quot;do not include&quot; list</source>
        <translation>Add non-hex letters to &quot;do not include&quot; list</translation>
    </message>
    <message>
        <source>Hex</source>
        <translation>Hex</translation>
    </message>
    <message>
        <source>Excluded characters: &quot;0&quot;, &quot;1&quot;, &quot;l&quot;, &quot;I&quot;, &quot;O&quot;, &quot;|&quot;, &quot;﹒&quot;</source>
        <translation>Excluded characters: &quot;0&quot;, &quot;1&quot;, &quot;l&quot;, &quot;I&quot;, &quot;O&quot;, &quot;|&quot;, &quot;﹒&quot;</translation>
    </message>
    <message>
        <source>Word Co&amp;unt:</source>
        <translation>Word Co&amp;unt:</translation>
    </message>
    <message>
        <source>Regenerate</source>
        <translation>Regenerate</translation>
    </message>
</context>
<context>
    <name>QApplication</name>
    <message>
        <source>KeeShare</source>
        <translation>KeeShare</translation>
    </message>
</context>
<context>
    <name>QFileDialog</name>
    <message>
        <source>Select</source>
        <translation>Select</translation>
    </message>
</context>
<context>
    <name>QMessageBox</name>
    <message>
        <source>Overwrite</source>
        <translation>Overwrite</translation>
    </message>
    <message>
        <source>Delete</source>
        <translation>Delete</translation>
    </message>
    <message>
        <source>Move</source>
        <translation>Move</translation>
    </message>
    <message>
        <source>Empty</source>
        <translation>Empty</translation>
    </message>
    <message>
        <source>Remove</source>
        <translation>Remove</translation>
    </message>
    <message>
        <source>Skip</source>
        <translation>Skip</translation>
    </message>
    <message>
        <source>Disable</source>
        <translation>Disable</translation>
    </message>
    <message>
        <source>Merge</source>
        <translation>Merge</translation>
    </message>
</context>
<context>
    <name>QObject</name>
    <message>
        <source>Database not opened</source>
        <translation>Database not opened</translation>
    </message>
    <message>
        <source>Database hash not available</source>
        <translation>Database hash not available</translation>
    </message>
    <message>
        <source>Client public key not received</source>
        <translation>Client public key not received</translation>
    </message>
    <message>
        <source>Cannot decrypt message</source>
        <translation>Cannot decrypt message</translation>
    </message>
    <message>
        <source>Action cancelled or denied</source>
        <translation>Action cancelled or denied</translation>
    </message>
    <message>
        <source>KeePassXC association failed, try again</source>
        <translation>KeePassXC association failed, try again</translation>
    </message>
    <message>
        <source>Encryption key is not recognized</source>
        <translation>Encryption key is not recognized</translation>
    </message>
    <message>
        <source>Incorrect action</source>
        <translation>Incorrect action</translation>
    </message>
    <message>
        <source>Empty message received</source>
        <translation>Empty message received</translation>
    </message>
    <message>
        <source>No URL provided</source>
        <translation>No URL provided</translation>
    </message>
    <message>
        <source>No logins found</source>
        <translation>No logins found</translation>
    </message>
    <message>
        <source>Unknown error</source>
        <translation>Unknown error</translation>
    </message>
    <message>
        <source>Add a new entry to a database.</source>
        <translation>Add a new entry to a database.</translation>
    </message>
    <message>
        <source>Path of the database.</source>
        <translation>Path of the database.</translation>
    </message>
    <message>
        <source>Key file of the database.</source>
        <translation>Key file of the database.</translation>
    </message>
    <message>
        <source>path</source>
        <translation>path</translation>
    </message>
    <message>
        <source>Username for the entry.</source>
        <translation>Username for the entry.</translation>
    </message>
    <message>
        <source>username</source>
        <translation>username</translation>
    </message>
    <message>
        <source>URL for the entry.</source>
        <translation>URL for the entry.</translation>
    </message>
    <message>
        <source>URL</source>
        <translation>URL</translation>
    </message>
    <message>
        <source>Prompt for the entry&apos;s password.</source>
        <translation>Prompt for the entry&apos;s password.</translation>
    </message>
    <message>
        <source>Generate a password for the entry.</source>
        <translation>Generate a password for the entry.</translation>
    </message>
    <message>
        <source>Length for the generated password.</source>
        <translation>Length for the generated password.</translation>
    </message>
    <message>
        <source>length</source>
        <translation>length</translation>
    </message>
    <message>
        <source>Path of the entry to add.</source>
        <translation>Path of the entry to add.</translation>
    </message>
    <message>
        <source>Copy an entry&apos;s password to the clipboard.</source>
        <translation>Copy an entry&apos;s password to the clipboard.</translation>
    </message>
    <message>
        <source>Path of the entry to clip.</source>
        <comment>clip = copy to clipboard</comment>
        <translation>Path of the entry to clip.</translation>
    </message>
    <message>
        <source>Timeout in seconds before clearing the clipboard.</source>
        <translation>Timeout in seconds before clearing the clipboard.</translation>
    </message>
    <message>
        <source>Edit an entry.</source>
        <translation>Edit an entry.</translation>
    </message>
    <message>
        <source>Title for the entry.</source>
        <translation>Title for the entry.</translation>
    </message>
    <message>
        <source>title</source>
        <translation>title</translation>
    </message>
    <message>
        <source>Path of the entry to edit.</source>
        <translation>Path of the entry to edit.</translation>
    </message>
    <message>
        <source>Estimate the entropy of a password.</source>
        <translation>Estimate the entropy of a password.</translation>
    </message>
    <message>
        <source>Password for which to estimate the entropy.</source>
        <translation>Password for which to estimate the entropy.</translation>
    </message>
    <message>
        <source>Perform advanced analysis on the password.</source>
        <translation>Perform advanced analysis on the password.</translation>
    </message>
    <message>
        <source>Extract and print the content of a database.</source>
        <translation>Extract and print the content of a database.</translation>
    </message>
    <message>
        <source>Path of the database to extract.</source>
        <translation>Path of the database to extract.</translation>
    </message>
    <message>
        <source>Insert password to unlock %1: </source>
        <translation>Insert password to unlock %1: </translation>
    </message>
    <message>
        <source>WARNING: You are using a legacy key file format which may become
unsupported in the future.

Please consider generating a new key file.</source>
        <translation>WARNING: You are using a legacy key file format which may become
unsupported in the future.

Please consider generating a new key file.</translation>
    </message>
    <message>
        <source>

Available commands:
</source>
        <translation>

Available commands:
</translation>
    </message>
    <message>
        <source>Name of the command to execute.</source>
        <translation>Name of the command to execute.</translation>
    </message>
    <message>
        <source>List database entries.</source>
        <translation>List database entries.</translation>
    </message>
    <message>
        <source>Path of the group to list. Default is /</source>
        <translation>Path of the group to list. Default is /</translation>
    </message>
    <message>
        <source>Find entries quickly.</source>
        <translation>Find entries quickly.</translation>
    </message>
    <message>
        <source>Search term.</source>
        <translation>Search term.</translation>
    </message>
    <message>
        <source>Merge two databases.</source>
        <translation>Merge two databases.</translation>
    </message>
    <message>
        <source>Path of the database to merge into.</source>
        <translation>Path of the database to merge into.</translation>
    </message>
    <message>
        <source>Path of the database to merge from.</source>
        <translation>Path of the database to merge from.</translation>
    </message>
    <message>
        <source>Use the same credentials for both database files.</source>
        <translation>Use the same credentials for both database files.</translation>
    </message>
    <message>
        <source>Key file of the database to merge from.</source>
        <translation>Key file of the database to merge from.</translation>
    </message>
    <message>
        <source>Show an entry&apos;s information.</source>
        <translation>Show an entry&apos;s information.</translation>
    </message>
    <message>
        <source>Names of the attributes to show. This option can be specified more than once, with each attribute shown one-per-line in the given order. If no attributes are specified, a summary of the default attributes is given.</source>
        <translation>Names of the attributes to show. This option can be specified more than once, with each attribute shown one-per-line in the given order. If no attributes are specified, a summary of the default attributes is given.</translation>
    </message>
    <message>
        <source>attribute</source>
        <translation>attribute</translation>
    </message>
    <message>
        <source>Name of the entry to show.</source>
        <translation>Name of the entry to show.</translation>
    </message>
    <message>
        <source>NULL device</source>
        <translation>NULL device</translation>
    </message>
    <message>
        <source>error reading from device</source>
        <translation>error reading from device</translation>
    </message>
    <message>
        <source>malformed string</source>
        <translation>malformed string</translation>
    </message>
    <message>
        <source>missing closing quote</source>
        <translation>missing closing quote</translation>
    </message>
    <message>
        <source>Group</source>
        <translation>Group</translation>
    </message>
    <message>
        <source>Title</source>
        <translation>Title</translation>
    </message>
    <message>
        <source>Username</source>
        <translation>Username</translation>
    </message>
    <message>
        <source>Password</source>
        <translation>Password</translation>
    </message>
    <message>
        <source>Notes</source>
        <translation>Notes</translation>
    </message>
    <message>
        <source>Last Modified</source>
        <translation>Last Modified</translation>
    </message>
    <message>
        <source>Created</source>
        <translation>Created</translation>
    </message>
    <message>
        <source>Browser Integration</source>
        <translation>Browser Integration</translation>
    </message>
    <message>
        <source>YubiKey[%1] Challenge Response - Slot %2 - %3</source>
        <translation>YubiKey[%1] Challenge Response - Slot %2 - %3</translation>
    </message>
    <message>
        <source>Press</source>
        <translation>Press</translation>
    </message>
    <message>
        <source>Passive</source>
        <translation>Passive</translation>
    </message>
    <message>
        <source>SSH Agent</source>
        <translation>SSH Agent</translation>
    </message>
    <message>
        <source>Generate a new random diceware passphrase.</source>
        <translation>Generate a new random diceware passphrase.</translation>
    </message>
    <message>
        <source>Word count for the diceware passphrase.</source>
        <translation>Word count for the diceware passphrase.</translation>
    </message>
    <message>
        <source>Wordlist for the diceware generator.
[Default: EFF English]</source>
        <translation>Wordlist for the diceware generator.
[Default: EFF English]</translation>
    </message>
    <message>
        <source>Generate a new random password.</source>
        <translation>Generate a new random password.</translation>
    </message>
    <message>
        <source>Invalid value for password length %1.</source>
        <translation>Invalid value for password length %1.</translation>
    </message>
    <message>
        <source>Could not create entry with path %1.</source>
        <translation>Could not create entry with path %1.</translation>
    </message>
    <message>
        <source>Enter password for new entry: </source>
        <translation>Enter password for new entry: </translation>
    </message>
    <message>
        <source>Writing the database failed %1.</source>
        <translation>Writing the database failed %1.</translation>
    </message>
    <message>
        <source>Successfully added entry %1.</source>
        <translation>Successfully added entry %1.</translation>
    </message>
    <message>
        <source>Copy the current TOTP to the clipboard.</source>
        <translation>Copy the current TOTP to the clipboard.</translation>
    </message>
    <message>
        <source>Invalid timeout value %1.</source>
        <translation>Invalid timeout value %1.</translation>
    </message>
    <message>
        <source>Entry %1 not found.</source>
        <translation>Entry %1 not found.</translation>
    </message>
    <message>
        <source>Entry with path %1 has no TOTP set up.</source>
        <translation>Entry with path %1 has no TOTP set up.</translation>
    </message>
    <message>
        <source>Entry&apos;s current TOTP copied to the clipboard!</source>
        <translation>Entry&apos;s current TOTP copied to the clipboard!</translation>
    </message>
    <message>
        <source>Entry&apos;s password copied to the clipboard!</source>
        <translation>Entry&apos;s password copied to the clipboard!</translation>
    </message>
    <message numerus="yes">
        <source>Clearing the clipboard in %1 second(s)...</source>
        <translation>
            <numerusform>Clearing the clipboard in %1 second(s)...</numerusform>
            <numerusform>Clearing the clipboard in %1 second(s)...</numerusform>
        </translation>
    </message>
    <message>
        <source>Clipboard cleared!</source>
        <translation>Clipboard cleared!</translation>
    </message>
    <message>
        <source>Silence password prompt and other secondary outputs.</source>
        <translation>Silence password prompt and other secondary outputs.</translation>
    </message>
    <message>
        <source>count</source>
        <comment>CLI parameter</comment>
        <translation>count</translation>
    </message>
    <message>
        <source>Invalid value for password length: %1</source>
        <translation>Invalid value for password length: %1</translation>
    </message>
    <message>
        <source>Could not find entry with path %1.</source>
        <translation>Could not find entry with path %1.</translation>
    </message>
    <message>
        <source>Not changing any field for entry %1.</source>
        <translation>Not changing any field for entry %1.</translation>
    </message>
    <message>
        <source>Enter new password for entry: </source>
        <translation>Enter new password for entry: </translation>
    </message>
    <message>
        <source>Writing the database failed: %1</source>
        <translation>Writing the database failed: %1</translation>
    </message>
    <message>
        <source>Successfully edited entry %1.</source>
        <translation>Successfully edited entry %1.</translation>
    </message>
    <message>
        <source>Length %1</source>
        <translation>Length %1</translation>
    </message>
    <message>
        <source>Entropy %1</source>
        <translation>Entropy %1</translation>
    </message>
    <message>
        <source>Log10 %1</source>
        <translation>Log10 %1</translation>
    </message>
    <message>
        <source>Multi-word extra bits %1</source>
        <translation>Multi-word extra bits %1</translation>
    </message>
    <message>
        <source>Type: Bruteforce</source>
        <translation>Type: Bruteforce</translation>
    </message>
    <message>
        <source>Type: Dictionary</source>
        <translation>Type: Dictionary</translation>
    </message>
    <message>
        <source>Type: Dict+Leet</source>
        <translation>Type: Dict+Leet</translation>
    </message>
    <message>
        <source>Type: User Words</source>
        <translation>Type: User Words</translation>
    </message>
    <message>
        <source>Type: User+Leet</source>
        <translation>Type: User+Leet</translation>
    </message>
    <message>
        <source>Type: Repeated</source>
        <translation>Type: Repeated</translation>
    </message>
    <message>
        <source>Type: Sequence</source>
        <translation>Type: Sequence</translation>
    </message>
    <message>
        <source>Type: Spatial</source>
        <translation>Type: Spatial</translation>
    </message>
    <message>
        <source>Type: Date</source>
        <translation>Type: Date</translation>
    </message>
    <message>
        <source>Type: Bruteforce(Rep)</source>
        <translation>Type: Bruteforce(Rep)</translation>
    </message>
    <message>
        <source>Type: Dictionary(Rep)</source>
        <translation>Type: Dictionary(Rep)</translation>
    </message>
    <message>
        <source>Type: Dict+Leet(Rep)</source>
        <translation>Type: Dict+Leet(Rep)</translation>
    </message>
    <message>
        <source>Type: User Words(Rep)</source>
        <translation>Type: User Words(Rep)</translation>
    </message>
    <message>
        <source>Type: User+Leet(Rep)</source>
        <translation>Type: User+Leet(Rep)</translation>
    </message>
    <message>
        <source>Type: Repeated(Rep)</source>
        <translation>Type: Repeated(Rep)</translation>
    </message>
    <message>
        <source>Type: Sequence(Rep)</source>
        <translation>Type: Sequence(Rep)</translation>
    </message>
    <message>
        <source>Type: Spatial(Rep)</source>
        <translation>Type: Spatial(Rep)</translation>
    </message>
    <message>
        <source>Type: Date(Rep)</source>
        <translation>Type: Date(Rep)</translation>
    </message>
    <message>
        <source>Type: Unknown%1</source>
        <translation>Type: Unknown%1</translation>
    </message>
    <message>
        <source>Entropy %1 (%2)</source>
        <translation>Entropy %1 (%2)</translation>
    </message>
    <message>
        <source>*** Password length (%1) != sum of length of parts (%2) ***</source>
        <translation>*** Password length (%1) != sum of length of parts (%2) ***</translation>
    </message>
    <message>
        <source>Failed to load key file %1: %2</source>
        <translation>Failed to load key file %1: %2</translation>
    </message>
    <message>
        <source>Length of the generated password</source>
        <translation>Length of the generated password</translation>
    </message>
    <message>
        <source>Use lowercase characters</source>
        <translation>Use lowercase characters</translation>
    </message>
    <message>
        <source>Use uppercase characters</source>
        <translation>Use uppercase characters</translation>
    </message>
    <message>
        <source>Use numbers.</source>
        <translation>Use numbers.</translation>
    </message>
    <message>
        <source>Use special characters</source>
        <translation>Use special characters</translation>
    </message>
    <message>
        <source>Use extended ASCII</source>
        <translation>Use extended ASCII</translation>
    </message>
    <message>
        <source>Exclude character set</source>
        <translation>Exclude character set</translation>
    </message>
    <message>
        <source>chars</source>
        <translation>chars</translation>
    </message>
    <message>
        <source>Exclude similar looking characters</source>
        <translation>Exclude similar looking characters</translation>
    </message>
    <message>
        <source>Include characters from every selected group</source>
        <translation>Include characters from every selected group</translation>
    </message>
    <message>
        <source>Recursively list the elements of the group.</source>
        <translation>Recursively list the elements of the group.</translation>
    </message>
    <message>
        <source>Cannot find group %1.</source>
        <translation>Cannot find group %1.</translation>
    </message>
    <message>
        <source>Error reading merge file:
%1</source>
        <translation>Error reading merge file:
%1</translation>
    </message>
    <message>
        <source>Unable to save database to file : %1</source>
        <translation>Unable to save database to file : %1</translation>
    </message>
    <message>
        <source>Unable to save database to file: %1</source>
        <translation>Unable to save database to file: %1</translation>
    </message>
    <message>
        <source>Successfully recycled entry %1.</source>
        <translation>Successfully recycled entry %1.</translation>
    </message>
    <message>
        <source>Successfully deleted entry %1.</source>
        <translation>Successfully deleted entry %1.</translation>
    </message>
    <message>
        <source>Show the entry&apos;s current TOTP.</source>
        <translation>Show the entry&apos;s current TOTP.</translation>
    </message>
    <message>
        <source>ERROR: unknown attribute %1.</source>
        <translation>ERROR: unknown attribute %1.</translation>
    </message>
    <message>
        <source>No program defined for clipboard manipulation</source>
        <translation>No program defined for clipboard manipulation</translation>
    </message>
    <message>
        <source>Unable to start program %1</source>
        <translation>Unable to start program %1</translation>
    </message>
    <message>
        <source>file empty</source>
        <translation>file empty</translation>
    </message>
    <message>
        <source>%1: (row, col) %2,%3</source>
        <translation>%1: (row, col) %2,%3</translation>
    </message>
    <message>
        <source>AES: 256-bit</source>
        <translation>AES: 256-bit</translation>
    </message>
    <message>
        <source>Twofish: 256-bit</source>
        <translation>Twofish: 256-bit</translation>
    </message>
    <message>
        <source>ChaCha20: 256-bit</source>
        <translation>ChaCha20: 256-bit</translation>
    </message>
    <message>
        <source>Argon2 (KDBX 4 – recommended)</source>
        <translation>Argon2 (KDBX 4 – recommended)</translation>
    </message>
    <message>
        <source>AES-KDF (KDBX 4)</source>
        <translation>AES-KDF (KDBX 4)</translation>
    </message>
    <message>
        <source>AES-KDF (KDBX 3.1)</source>
        <translation>AES-KDF (KDBX 3.1)</translation>
    </message>
    <message>
        <source>Invalid Settings</source>
        <comment>TOTP</comment>
        <translation>Invalid Settings</translation>
    </message>
    <message>
        <source>Invalid Key</source>
        <comment>TOTP</comment>
        <translation>Invalid Key</translation>
    </message>
    <message>
        <source>Message encryption failed.</source>
        <translation>Message encryption failed.</translation>
    </message>
    <message>
        <source>No groups found</source>
        <translation>No groups found</translation>
    </message>
    <message>
        <source>Create a new database.</source>
        <translation>Create a new database.</translation>
    </message>
    <message>
        <source>File %1 already exists.</source>
        <translation>File %1 already exists.</translation>
    </message>
    <message>
        <source>Loading the key file failed</source>
        <translation>Loading the key file failed</translation>
    </message>
    <message>
        <source>No key is set. Aborting database creation.</source>
        <translation>No key is set. Aborting database creation.</translation>
    </message>
    <message>
        <source>Failed to save the database: %1.</source>
        <translation>Failed to save the database: %1.</translation>
    </message>
    <message>
        <source>Successfully created new database.</source>
        <translation>Successfully created new database.</translation>
    </message>
    <message>
        <source>Insert password to encrypt database (Press enter to leave blank): </source>
        <translation>Insert password to encrypt database (Press enter to leave blank): </translation>
    </message>
    <message>
        <source>Creating KeyFile %1 failed: %2</source>
        <translation>Creating KeyFile %1 failed: %2</translation>
    </message>
    <message>
        <source>Loading KeyFile %1 failed: %2</source>
        <translation>Loading KeyFile %1 failed: %2</translation>
    </message>
    <message>
        <source>Remove an entry from the database.</source>
        <translation>Remove an entry from the database.</translation>
    </message>
    <message>
        <source>Path of the entry to remove.</source>
        <translation>Path of the entry to remove.</translation>
    </message>
    <message>
        <source>Existing single-instance lock file is invalid. Launching new instance.</source>
        <translation>Existing single-instance lock file is invalid. Launching new instance.</translation>
    </message>
    <message>
        <source>The lock file could not be created. Single-instance mode disabled.</source>
        <translation>The lock file could not be created. Single-instance mode disabled.</translation>
    </message>
    <message>
        <source>KeePassXC - cross-platform password manager</source>
        <translation>KeePassXC - cross-platform password manager</translation>
    </message>
    <message>
        <source>filenames of the password databases to open (*.kdbx)</source>
        <translation>filenames of the password databases to open (*.kdbx)</translation>
    </message>
    <message>
        <source>path to a custom config file</source>
        <translation>path to a custom config file</translation>
    </message>
    <message>
        <source>key file of the database</source>
        <translation>key file of the database</translation>
    </message>
    <message>
        <source>read password of the database from stdin</source>
        <translation>read password of the database from stdin</translation>
    </message>
    <message>
        <source>Parent window handle</source>
        <translation>Parent window handle</translation>
    </message>
    <message>
        <source>Another instance of KeePassXC is already running.</source>
        <translation>Another instance of KeePassXC is already running.</translation>
    </message>
    <message>
        <source>Fatal error while testing the cryptographic functions.</source>
        <translation>Fatal error while testing the cryptographic functions.</translation>
    </message>
    <message>
        <source>KeePassXC - Error</source>
        <translation>KeePassXC - Error</translation>
    </message>
    <message>
        <source>Database password: </source>
        <translation>Database password: </translation>
    </message>
    <message>
<<<<<<< HEAD
        <source>Unable to extract database %1</source>
=======
        <source>Cannot create new group</source>
>>>>>>> c51752df
        <translation type="unfinished"></translation>
    </message>
</context>
<context>
    <name>QtIOCompressor</name>
    <message>
        <source>Internal zlib error when compressing: </source>
        <translation>Internal zlib error when compressing: </translation>
    </message>
    <message>
        <source>Error writing to underlying device: </source>
        <translation>Error writing to underlying device: </translation>
    </message>
    <message>
        <source>Error opening underlying device: </source>
        <translation>Error opening underlying device: </translation>
    </message>
    <message>
        <source>Error reading data from underlying device: </source>
        <translation>Error reading data from underlying device: </translation>
    </message>
    <message>
        <source>Internal zlib error when decompressing: </source>
        <translation>Internal zlib error when decompressing: </translation>
    </message>
</context>
<context>
    <name>QtIOCompressor::open</name>
    <message>
        <source>The gzip format not supported in this version of zlib.</source>
        <translation>The gzip format not supported in this version of zlib.</translation>
    </message>
    <message>
        <source>Internal zlib error: </source>
        <translation>Internal zlib error: </translation>
    </message>
</context>
<context>
    <name>SSHAgent</name>
    <message>
        <source>Agent connection failed.</source>
        <translation>Agent connection failed.</translation>
    </message>
    <message>
        <source>Agent protocol error.</source>
        <translation>Agent protocol error.</translation>
    </message>
    <message>
        <source>No agent running, cannot add identity.</source>
        <translation>No agent running, cannot add identity.</translation>
    </message>
    <message>
        <source>No agent running, cannot remove identity.</source>
        <translation>No agent running, cannot remove identity.</translation>
    </message>
    <message>
        <source>Agent refused this identity. Possible reasons include:</source>
        <translation>Agent refused this identity. Possible reasons include:</translation>
    </message>
    <message>
        <source>The key has already been added.</source>
        <translation>The key has already been added.</translation>
    </message>
    <message>
        <source>Restricted lifetime is not supported by the agent (check options).</source>
        <translation>Restricted lifetime is not supported by the agent (check options).</translation>
    </message>
    <message>
        <source>A confirmation request is not supported by the agent (check options).</source>
        <translation>A confirmation request is not supported by the agent (check options).</translation>
    </message>
</context>
<context>
    <name>SearchHelpWidget</name>
    <message>
        <source>Search Help</source>
        <translation>Search Help</translation>
    </message>
    <message>
        <source>Search terms are as follows: [modifiers][field:][&quot;]term[&quot;]</source>
        <translation>Search terms are as follows: [modifiers][field:][&quot;]term[&quot;]</translation>
    </message>
    <message>
        <source>Every search term must match (ie, logical AND)</source>
        <translation>Every search term must match (ie, logical AND)</translation>
    </message>
    <message>
        <source>Modifiers</source>
        <translation>Modifiers</translation>
    </message>
    <message>
        <source>exclude term from results</source>
        <translation>exclude term from results</translation>
    </message>
    <message>
        <source>match term exactly</source>
        <translation>match term exactly</translation>
    </message>
    <message>
        <source>use regex in term</source>
        <translation>use regex in term</translation>
    </message>
    <message>
        <source>Fields</source>
        <translation>Fields</translation>
    </message>
    <message>
        <source>Term Wildcards</source>
        <translation>Term Wildcards</translation>
    </message>
    <message>
        <source>match anything</source>
        <translation>match anything</translation>
    </message>
    <message>
        <source>match one</source>
        <translation>match one</translation>
    </message>
    <message>
        <source>logical OR</source>
        <translation>logical OR</translation>
    </message>
    <message>
        <source>Examples</source>
        <translation>Examples</translation>
    </message>
</context>
<context>
    <name>SearchWidget</name>
    <message>
        <source>Search</source>
        <translation>Search</translation>
    </message>
    <message>
        <source>Clear</source>
        <translation>Clear</translation>
    </message>
    <message>
        <source>Limit search to selected group</source>
        <translation>Limit search to selected group</translation>
    </message>
    <message>
        <source>Search Help</source>
        <translation>Search Help</translation>
    </message>
    <message>
        <source>Search (%1)...</source>
        <comment>Search placeholder text, %1 is the keyboard shortcut</comment>
        <translation>Search (%1)...</translation>
    </message>
    <message>
        <source>Case sensitive</source>
        <translation>Case sensitive</translation>
    </message>
</context>
<context>
    <name>SettingsWidgetKeeShare</name>
    <message>
        <source>Active</source>
        <translation>Active</translation>
    </message>
    <message>
        <source>Allow export</source>
        <translation>Allow export</translation>
    </message>
    <message>
        <source>Allow import</source>
        <translation>Allow import</translation>
    </message>
    <message>
        <source>Own certificate</source>
        <translation>Own certificate</translation>
    </message>
    <message>
        <source>Fingerprint:</source>
        <translation>Fingerprint:</translation>
    </message>
    <message>
        <source>Certificate:</source>
        <translation>Certificate:</translation>
    </message>
    <message>
        <source>Signer</source>
        <translation>Signer</translation>
    </message>
    <message>
        <source>Key:</source>
        <translation>Key:</translation>
    </message>
    <message>
        <source>Generate</source>
        <translation>Generate</translation>
    </message>
    <message>
        <source>Import</source>
        <translation>Import</translation>
    </message>
    <message>
        <source>Export</source>
        <translation>Export</translation>
    </message>
    <message>
        <source>Imported certificates</source>
        <translation>Imported certificates</translation>
    </message>
    <message>
        <source>Trust</source>
        <translation>Trust</translation>
    </message>
    <message>
        <source>Ask</source>
        <translation>Ask</translation>
    </message>
    <message>
        <source>Untrust</source>
        <translation>Untrust</translation>
    </message>
    <message>
        <source>Remove</source>
        <translation>Remove</translation>
    </message>
    <message>
        <source>Path</source>
        <translation>Path</translation>
    </message>
    <message>
        <source>Status</source>
        <translation>Status</translation>
    </message>
    <message>
        <source>Fingerprint</source>
        <translation>Fingerprint</translation>
    </message>
    <message>
        <source>Certificate</source>
        <translation>Certificate</translation>
    </message>
    <message>
        <source>Trusted</source>
        <translation>Trusted</translation>
    </message>
    <message>
        <source>Untrusted</source>
        <translation>Untrusted</translation>
    </message>
    <message>
        <source>Unknown</source>
        <translation>Unknown</translation>
    </message>
    <message>
        <source>key.share</source>
        <comment>Filetype for KeeShare key</comment>
        <translation>key.share</translation>
    </message>
    <message>
        <source>KeeShare key file</source>
        <translation>KeeShare key file</translation>
    </message>
    <message>
        <source>All files</source>
        <translation>All files</translation>
    </message>
    <message>
        <source>Select path</source>
        <translation>Select path</translation>
    </message>
    <message>
        <source>Exporting changed certificate</source>
        <translation>Exporting changed certificate</translation>
    </message>
    <message>
        <source>The exported certificate is not the same as the one in use. Do you want to export the current certificate?</source>
        <translation>The exported certificate is not the same as the one in use. Do you want to export the current certificate?</translation>
    </message>
    <message>
        <source>Signer:</source>
        <translation type="unfinished"></translation>
    </message>
</context>
<context>
    <name>ShareObserver</name>
    <message>
        <source>Import from container without signature</source>
        <translation>Import from container without signature</translation>
    </message>
    <message>
        <source>We cannot verify the source of the shared container because it is not signed. Do you really want to import from %1?</source>
        <translation>We cannot verify the source of the shared container because it is not signed. Do you really want to import from %1?</translation>
    </message>
    <message>
        <source>Import from container with certificate</source>
        <translation>Import from container with certificate</translation>
    </message>
    <message>
        <source>Not this time</source>
        <translation>Not this time</translation>
    </message>
    <message>
        <source>Never</source>
        <translation>Never</translation>
    </message>
    <message>
        <source>Always</source>
        <translation>Always</translation>
    </message>
    <message>
        <source>Just this time</source>
        <translation>Just this time</translation>
    </message>
    <message>
        <source>Import from %1 failed (%2)</source>
        <translation>Import from %1 failed (%2)</translation>
    </message>
    <message>
        <source>Import from %1 successful (%2)</source>
        <translation>Import from %1 successful (%2)</translation>
    </message>
    <message>
        <source>Imported from %1</source>
        <translation>Imported from %1</translation>
    </message>
    <message>
        <source>Signed share container are not supported - import prevented</source>
        <translation>Signed share container are not supported - import prevented</translation>
    </message>
    <message>
        <source>File is not readable</source>
        <translation>File is not readable</translation>
    </message>
    <message>
        <source>Invalid sharing container</source>
        <translation>Invalid sharing container</translation>
    </message>
    <message>
        <source>Untrusted import prevented</source>
        <translation>Untrusted import prevented</translation>
    </message>
    <message>
        <source>Successful signed import</source>
        <translation>Successful signed import</translation>
    </message>
    <message>
        <source>Unexpected error</source>
        <translation>Unexpected error</translation>
    </message>
    <message>
        <source>Unsigned share container are not supported - import prevented</source>
        <translation>Unsigned share container are not supported - import prevented</translation>
    </message>
    <message>
        <source>Successful unsigned import</source>
        <translation>Successful unsigned import</translation>
    </message>
    <message>
        <source>File does not exist</source>
        <translation>File does not exist</translation>
    </message>
    <message>
        <source>Unknown share container type</source>
        <translation>Unknown share container type</translation>
    </message>
    <message>
        <source>Overwriting signed share container is not supported - export prevented</source>
        <translation>Overwriting signed share container is not supported - export prevented</translation>
    </message>
    <message>
        <source>Could not write export container (%1)</source>
        <translation>Could not write export container (%1)</translation>
    </message>
    <message>
        <source>Overwriting unsigned share container is not supported - export prevented</source>
        <translation>Overwriting unsigned share container is not supported - export prevented</translation>
    </message>
    <message>
        <source>Could not write export container</source>
        <translation>Could not write export container</translation>
    </message>
    <message>
        <source>Unexpected export error occurred</source>
        <translation>Unexpected export error occurred</translation>
    </message>
    <message>
        <source>Export to %1 failed (%2)</source>
        <translation>Export to %1 failed (%2)</translation>
    </message>
    <message>
        <source>Export to %1 successful (%2)</source>
        <translation>Export to %1 successful (%2)</translation>
    </message>
    <message>
        <source>Export to %1</source>
        <translation>Export to %1</translation>
    </message>
    <message>
        <source>Do you want to trust %1 with the fingerprint of %2 from %3?</source>
        <translation type="unfinished">Do you want to trust %1 with the fingerprint of %2 from %3? {1 ?} {2 ?}</translation>
    </message>
<<<<<<< HEAD
=======
    <message>
        <source>Multiple import source path to %1 in %2</source>
        <translation type="unfinished"></translation>
    </message>
    <message>
        <source>Conflicting export target path %1 in %2</source>
        <translation type="unfinished"></translation>
    </message>
    <message>
        <source>Could not embed signature: Could not open file to write (%1)</source>
        <translation type="unfinished"></translation>
    </message>
    <message>
        <source>Could not embed signature: Could not write file (%1)</source>
        <translation type="unfinished"></translation>
    </message>
    <message>
        <source>Could not embed database: Could not open file to write (%1)</source>
        <translation type="unfinished"></translation>
    </message>
    <message>
        <source>Could not embed database: Could not write file (%1)</source>
        <translation type="unfinished"></translation>
    </message>
>>>>>>> c51752df
</context>
<context>
    <name>TotpDialog</name>
    <message>
        <source>Timed Password</source>
        <translation>Timed Password</translation>
    </message>
    <message>
        <source>000000</source>
        <translation>000000</translation>
    </message>
    <message>
        <source>Copy</source>
        <translation>Copy</translation>
    </message>
    <message numerus="yes">
        <source>Expires in &lt;b&gt;%n&lt;/b&gt; second(s)</source>
        <translation>
            <numerusform>Expires in &lt;b&gt;%n&lt;/b&gt; second(s)</numerusform>
            <numerusform>Expires in &lt;b&gt;%n&lt;/b&gt; second(s)</numerusform>
        </translation>
    </message>
</context>
<context>
    <name>TotpExportSettingsDialog</name>
    <message>
        <source>Copy</source>
        <translation>Copy</translation>
    </message>
    <message>
        <source>NOTE: These TOTP settings are custom and may not work with other authenticators.</source>
        <comment>TOTP QR code dialog warning</comment>
        <translation>NOTE: These TOTP settings are custom and may not work with other authenticators.</translation>
    </message>
    <message>
        <source>There was an error creating the QR code.</source>
        <translation>There was an error creating the QR code.</translation>
    </message>
    <message>
        <source>Closing in %1 seconds.</source>
        <translation>Closing in %1 seconds.</translation>
    </message>
</context>
<context>
    <name>TotpSetupDialog</name>
    <message>
        <source>Setup TOTP</source>
        <translation>Setup TOTP</translation>
    </message>
    <message>
        <source>Key:</source>
        <translation>Key:</translation>
    </message>
    <message>
        <source>Default RFC 6238 token settings</source>
        <translation>Default RFC 6238 token settings</translation>
    </message>
    <message>
        <source>Steam token settings</source>
        <translation>Steam token settings</translation>
    </message>
    <message>
        <source>Use custom settings</source>
        <translation>Use custom settings</translation>
    </message>
    <message>
        <source>Custom Settings</source>
        <translation>Custom Settings</translation>
    </message>
    <message>
        <source>Time step:</source>
        <translation>Time step:</translation>
    </message>
    <message>
        <source> sec</source>
        <comment>Seconds</comment>
        <translation> sec</translation>
    </message>
    <message>
        <source>Code size:</source>
        <translation>Code size:</translation>
    </message>
    <message>
        <source>6 digits</source>
        <translation>6 digits</translation>
    </message>
    <message>
        <source>7 digits</source>
        <translation>7 digits</translation>
    </message>
    <message>
        <source>8 digits</source>
        <translation>8 digits</translation>
    </message>
</context>
<context>
    <name>UpdateCheckDialog</name>
    <message>
        <source>Checking for updates</source>
        <translation>Checking for updates</translation>
    </message>
    <message>
        <source>Checking for updates...</source>
        <translation>Checking for updates...</translation>
    </message>
    <message>
        <source>Close</source>
        <translation>Close</translation>
    </message>
    <message>
        <source>Update Error!</source>
        <translation>Update Error!</translation>
    </message>
    <message>
        <source>An error occurred in retrieving update information.</source>
        <translation>An error occurred in retrieving update information.</translation>
    </message>
    <message>
        <source>Please try again later.</source>
        <translation>Please try again later.</translation>
    </message>
    <message>
        <source>Software Update</source>
        <translation>Software Update</translation>
    </message>
    <message>
        <source>A new version of KeePassXC is available!</source>
        <translation>A new version of KeePassXC is available!</translation>
    </message>
    <message>
        <source>KeePassXC %1 is now available — you have %2.</source>
        <translation>KeePassXC %1 is now available — you have %2.</translation>
    </message>
    <message>
        <source>Download it at keepassxc.org</source>
        <translation>Download it at keepassxc.org</translation>
    </message>
    <message>
        <source>You&apos;re up-to-date!</source>
        <translation>You&apos;re up-to-date!</translation>
    </message>
    <message>
        <source>KeePassXC %1 is currently the newest version available</source>
        <translation>KeePassXC %1 is currently the newest version available</translation>
    </message>
</context>
<context>
    <name>WelcomeWidget</name>
    <message>
        <source>Start storing your passwords securely in a KeePassXC database</source>
        <translation>Start storing your passwords securely in a KeePassXC database</translation>
    </message>
    <message>
        <source>Create new database</source>
        <translation>Create new database</translation>
    </message>
    <message>
        <source>Open existing database</source>
        <translation>Open existing database</translation>
    </message>
    <message>
        <source>Import from KeePass 1</source>
        <translation>Import from KeePass 1</translation>
    </message>
    <message>
        <source>Import from CSV</source>
        <translation>Import from CSV</translation>
    </message>
    <message>
        <source>Recent databases</source>
        <translation>Recent databases</translation>
    </message>
    <message>
        <source>Welcome to KeePassXC %1</source>
        <translation>Welcome to KeePassXC %1</translation>
    </message>
</context>
<context>
    <name>YubiKeyEditWidget</name>
    <message>
        <source>Refresh</source>
        <translation>Refresh</translation>
    </message>
    <message>
        <source>YubiKey Challenge-Response</source>
        <translation>YubiKey Challenge-Response</translation>
    </message>
    <message>
        <source>&lt;p&gt;If you own a &lt;a href=&quot;https://www.yubico.com/&quot;&gt;YubiKey&lt;/a&gt;, you can use it for additional security.&lt;/p&gt;&lt;p&gt;The YubiKey requires one of its slots to be programmed as &lt;a href=&quot;https://www.yubico.com/products/services-software/personalization-tools/challenge-response/&quot;&gt;HMAC-SHA1 Challenge-Response&lt;/a&gt;.&lt;/p&gt;</source>
        <translation>&lt;p&gt;If you own a &lt;a href=&quot;https://www.yubico.com/&quot;&gt;YubiKey&lt;/a&gt;, you can use it for additional security.&lt;/p&gt;&lt;p&gt;The YubiKey requires one of its slots to be programmed as &lt;a href=&quot;https://www.yubico.com/products/services-software/personalization-tools/challenge-response/&quot;&gt;HMAC-SHA1 Challenge-Response&lt;/a&gt;.&lt;/p&gt;</translation>
    </message>
    <message>
        <source>No YubiKey detected, please ensure it&apos;s plugged in.</source>
        <translation>No YubiKey detected, please ensure it&apos;s plugged in.</translation>
    </message>
    <message>
        <source>No YubiKey inserted.</source>
        <translation>No YubiKey inserted.</translation>
    </message>
</context>
</TS><|MERGE_RESOLUTION|>--- conflicted
+++ resolved
@@ -4688,6 +4688,26 @@
         <translation>Failed to load key file %1: %2</translation>
     </message>
     <message>
+        <source>File %1 does not exist.</source>
+        <translation>File %1 does not exist.</translation>
+    </message>
+    <message>
+        <source>Unable to open file %1.</source>
+        <translation>Unable to open file %1.</translation>
+    </message>
+    <message>
+        <source>Error while reading the database:
+%1</source>
+        <translation>Error while reading the database:
+%1</translation>
+    </message>
+    <message>
+        <source>Error while parsing the database:
+%1</source>
+        <translation>Error while parsing the database:
+%1</translation>
+    </message>
+    <message>
         <source>Length of the generated password</source>
         <translation>Length of the generated password</translation>
     </message>
@@ -4916,11 +4936,7 @@
         <translation>Database password: </translation>
     </message>
     <message>
-<<<<<<< HEAD
-        <source>Unable to extract database %1</source>
-=======
         <source>Cannot create new group</source>
->>>>>>> c51752df
         <translation type="unfinished"></translation>
     </message>
 </context>
@@ -5318,8 +5334,6 @@
         <source>Do you want to trust %1 with the fingerprint of %2 from %3?</source>
         <translation type="unfinished">Do you want to trust %1 with the fingerprint of %2 from %3? {1 ?} {2 ?}</translation>
     </message>
-<<<<<<< HEAD
-=======
     <message>
         <source>Multiple import source path to %1 in %2</source>
         <translation type="unfinished"></translation>
@@ -5344,7 +5358,6 @@
         <source>Could not embed database: Could not write file (%1)</source>
         <translation type="unfinished"></translation>
     </message>
->>>>>>> c51752df
 </context>
 <context>
     <name>TotpDialog</name>
